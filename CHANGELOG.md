# CHANGELOG

All notable changes to this project will be documented in this file.
This project adheres to [Semantic Versioning](http://semver.org/) and [Keep a Changelog](http://keepachangelog.com/).

## Unreleased

---

### New

- [#1646](https://gitlab.com/meltano/meltano/issues/1646) Add default Stripe dashboard

### Changes

### Fixes

### Breaks

<<<<<<< HEAD

## 1.21.2 - (2020-02-18)

---

### New

- [#1740](https://gitlab.com/meltano/meltano/issues/1740) Add "Sharing Reports and Dashboards" section to Getting Started guide

### Changes

- [#1740](https://gitlab.com/meltano/meltano/issues/1740) Update Getting Started guide screenshots with up-to-date UI

### Fixes

- [#1751](https://gitlab.com/meltano/meltano/issues/1751) Custom report ordering now works based on user customization
- [#1756](https://gitlab.com/meltano/meltano/issues/1756) Fix embed app to properly render based on `report` or `dashboard` type


## 1.21.1 - (2020-02-17)

---

### Fixes

- [#1754](https://gitlab.com/meltano/meltano/issues/1754) Fix duplicate "Share" button and Reports dropdown clipping issue

## 1.21.0 - (2020-02-17)

---

### New

- [#609](https://gitlab.com/meltano/meltano/issues/609) Add the Google Ads Extractor to Meltano as a hidden plugin. It will be fully enabled on Meltano UI once OAuth support is added. It uses the tap defined in https://gitlab.com/meltano/tap-adwords/
- [#1693](https://gitlab.com/meltano/meltano/issues/1693) Add default transformations for the Google Ads Extractor. They are using the dbt package defined in https://gitlab.com/meltano/dbt-tap-adwords
- [#1694](https://gitlab.com/meltano/meltano/issues/1694) Add default Meltano Models for the Google Ads Extractor. They are defined in https://gitlab.com/meltano/model-adwords
- [#1695](https://gitlab.com/meltano/meltano/issues/1695) Add documentation for the Google Ads Extractor
- [#1723](https://gitlab.com/meltano/meltano/issues/1723) Add various mobile and widescreen related style tweaks to improve base layout at mobile and widescreen widths

### Changes

- [!1460](https://gitlab.com/meltano/meltano/merge_requests/1460) Remove the FTP access from Meltano hosted instances
- [#1629](https://gitlab.com/meltano/meltano/issues/1629) Add "Share Dashboard" functionality
- [#1629](https://gitlab.com/meltano/meltano/issues/1629) Update report "Embed" button to "Share" and include a share link to accompany the embed snippet

### Fixes

- [#1680](https://gitlab.com/meltano/meltano/issues/1680) Fix initial "Last Run" button of a pipeline run to properly open the corresponding job log

## 1.20.1 - (2020-02-13)

---

### New

- [#1650](https://gitlab.com/meltano/meltano/issues/1650) create TOS page and add TOS link to website footer

### Changes

- [#1681](https://gitlab.com/meltano/meltano/issues/1681) Update `transform` during pipeline save to conditionally set `skip` vs. `run` to prevent wasted cycles for extractors that lack transformations
- [#1696](https://gitlab.com/meltano/meltano/issues/1696) Update dashboards list to be alphabetically sorted
- [#1710](https://gitlab.com/meltano/meltano/issues/1710) Hide `tap-fastly` in UI

### Fixes

- [#1696](https://gitlab.com/meltano/meltano/issues/1696) Fix duplicate chart renders when dashboard is loaded
- [#1696](https://gitlab.com/meltano/meltano/issues/1696) Fix "Add to Dashboards" button when loading an existing report (additionally updated `disabled` button states)
- [#1711](https://gitlab.com/meltano/meltano/issues/1711) Disable fields of all kinds when a plugin setting is protected or set in env or meltano.yml
- [#1712](https://gitlab.com/meltano/meltano/issues/1712) Fix lock icon tooltip message on plugin settings that were set in env or meltano.yml
- [#1677](https://gitlab.com/meltano/meltano/issues/1677) Properly represent values of boolean settings that were set using environment verariables in UI

## 1.20.0 - (2020-02-10)

---

### New

- [#1682](https://gitlab.com/meltano/meltano/issues/1682) Use human-readable update interval labels

### Changes

- [#1514](https://gitlab.com/meltano/meltano/issues/1514) Remove DBT docs integration
- [#1679](https://gitlab.com/meltano/meltano/issues/1679) Prevent the `hidden` settings from being sent to the front-end, potentially causing configuration failure

### Fixes

- [#1675](https://gitlab.com/meltano/meltano/issues/1675) Fix future grant diffing for databases and schemas
- [#1674](https://gitlab.com/meltano/meltano/issues/1674) Fix duplicate pipelines bug resulting from recent addition to view and update existing connections

=======
>>>>>>> 4af2d114
## 1.19.2 - (2020-02-06)

---

### Fixes

- [#1672](https://gitlab.com/meltano/meltano/issues/1672) Pin Werkzeug version to 0.16.1 since 1.0.0 is unsupported by Flask-BabelEx

## 1.19.1 - (2020-02-06)

---

### Fixes

- [#1671](https://gitlab.com/meltano/meltano/issues/1671) Fix error handling bug that caused a console error that impacted further UI interaction

## 1.19.0 - (2020-02-06)

---

### New

- [#1545](https://gitlab.com/meltano/meltano/issues/1545) Add read-only report embed functionality via embeddable `iframe` copy-to-clipboard snippet
- [#1606](https://gitlab.com/meltano/meltano/issues/1606) Update UI after successful plugin configuration with auto installed reports and dashboards
- [#1614](https://gitlab.com/meltano/meltano/issues/1614) Add 'Fix Connection' and 'View Connection' CTAs to Integrations with corresponding pipelines
- [#1550](https://gitlab.com/meltano/meltano/issues/1550) Add the Meltano OAuth Service integration to manage the OAuth flow in the plugin configuration

### Changes

- [#1594](https://gitlab.com/meltano/meltano/issues/1594) Improve onboarding UX by moving the "Update Interval" selection to a post-successful-pipeline action
- [#1594](https://gitlab.com/meltano/meltano/issues/1594) Update pipelines to be sorted alphabetically to match data sources organization
- [#1659](https://gitlab.com/meltano/meltano/issues/1659) Update query attribute toggling and results UX when autorun query is on (via 500ms debounce)
- [#1475](https://gitlab.com/meltano/meltano/issues/1475) GitLab extractor in the UI steers user towards a single data source

### Fixes

- [#1657](https://gitlab.com/meltano/meltano/issues/1657) Fix `update_dashboard` error when payload lacked a `new_settings` key
- [#1602](https://gitlab.com/meltano/meltano/issues/1602) Fix instances where `<a disabled='...'>` vs. `<button disabled='...'>` didn't functionally disable the button (previously they were only disabled visually)
- [#1656](https://gitlab.com/meltano/meltano/issues/1656) Fix conditional header in docs to support Meltano.com and inline docs within the Meltano app

## 1.18.0 - (2020-02-03)

---

### New

- [#1154](https://gitlab.com/meltano/meltano/issues/1154) Adds non-dry mode to `meltano permissions` on Snowflake so that queries can be executed
- [#1578](https://gitlab.com/meltano/meltano/issues/1578) User can request help to delete their data from their MeltanoData instance

### Changes

- [#1516](https://gitlab.com/meltano/meltano/issues/1516) Pipelines now show extractor label rather than name
- [#1652](https://gitlab.com/meltano/meltano/issues/1652) Removes the `--full-refresh` command from `meltano permissions`

### Fixes

- [#1595](https://gitlab.com/meltano/meltano/issues/1595) Updates `meltano permissions` to only revoke permissions on databases defined in the spec
- [#1588](https://gitlab.com/meltano/meltano/issues/1588) Update `scrollTo` behavior in Job Log to work across browsers
- [#1660](https://gitlab.com/meltano/meltano/issues/1660) Fix minor action/mutation bug when loading a report in Analyze
- [#1607](https://gitlab.com/meltano/meltano/issues/1607) Fix inaccurate error during report additions/removal from dashboards (via refactor SSOT reports store)

## 1.17.1 - (2020-01-29)

---

### Changes

- [#1625](https://gitlab.com/meltano/meltano/issues/1625) Update docs on meltano.com to only include extractors and loaders provided in the hosted version of Meltano.
- [#1590](https://gitlab.com/meltano/meltano/issues/1590) Add additional targets to `dbt clean`
- [#1655](https://gitlab.com/meltano/meltano/issues/1655) Add UX message to close buttons in Job Log Modal to reinforce that the pipeline still runs after closing (Ben's hover idea)

### Fixes

- [#1618](https://gitlab.com/meltano/meltano/issues/1618) Fix an issue where an expired session would not redirect to the Login page
- [#1630](https://gitlab.com/meltano/meltano/issues/1630) Fix an integrations setup bug that prevented subsequent pipelines to be created unless a full page refresh occurred

## 1.17.0 - (2020-01-27)

---

### New

- [#1462](https://gitlab.com/meltano/meltano/issues/1462) User will be able to reorder dashboard reports
- [#1482](https://gitlab.com/meltano/meltano/issues/1482) Add future grants and revocations for schemas, tables, and views for roles in the `meltano permissions` command
- [#1376](https://gitlab.com/meltano/meltano/issues/1376) Add last updated date to reports
- [#1409](https://gitlab.com/meltano/meltano/issues/1409) Add data start date to Analysis page

- [#1241](https://gitlab.com/meltano/meltano/issues/1241) Add `dashboard` plugin type to enable bundling curated reports and dashboards for data sources
- [#1241](https://gitlab.com/meltano/meltano/issues/1241) Add `--include-related` flag to `meltano add` and `meltano install` to automatically install related plugins based on namespace
- [#1241](https://gitlab.com/meltano/meltano/issues/1241) Add default dashboard and reports for Google Analytics

### Changes

- [#1481](https://gitlab.com/meltano/meltano/issues/1481) Add table and view revocations for roles in the `meltano permissions` command
- [#1459](https://gitlab.com/meltano/meltano/issues/1459) Users can no longer install tap-carbon-intensity from the UI

### Fixes

- [#1600](https://gitlab.com/meltano/meltano/issues/1600) Fix tooltip for Data Source "Connect" buttons
- [#1605](https://gitlab.com/meltano/meltano/issues/1605) Fix an infinite loop causing extraneous API calls to the configuration endpoint
- [#1561](https://gitlab.com/meltano/meltano/issues/1561) Fix `onFocusInput()` to properly focus-and-auto-scroll to `<input type='file'>`s in the data source docs UI
- [#1561](https://gitlab.com/meltano/meltano/issues/1561) Fix `<input type='file'>` styling to better accommodate flexible widths

## 1.16.1 - (2020-01-23)

---

### New

- [#1592](https://gitlab.com/meltano/meltano/issues/1592) Add MAX and MIN aggregate functions to Meltano Models
- [#1552](https://gitlab.com/meltano/meltano/issues/1552) Add "Custom" data source CTA to link to the create custom data source docs
- [#1462](https://gitlab.com/meltano/meltano/issues/1462) User will be able to reorder dashboard reports

### Changes

- [#1510](https://gitlab.com/meltano/meltano/issues/1510) Remove breadcrumbs (not currently useful)
- [#1589](https://gitlab.com/meltano/meltano/issues/1589) Add dbt-specific files to a .gitignore
- [#1402](https://gitlab.com/meltano/meltano/issues/1402) Onboarding redesign to minimize steps and friction ('Extractors' as 'Data Sources', pipelines are secondary to 'Data Source' integrations, and removed loader, transform, and pipeline name as editable in favor of preselected values in accordance with our hosted solution)
- [#1402](https://gitlab.com/meltano/meltano/issues/1402) Local development now requires `.env` to connect a `target-postgres` loader (docs update to follow in [#1586](https://gitlab.com/meltano/meltano/issues/1586) )
- [#1410](https://gitlab.com/meltano/meltano/issues/1410) Update the Design UI to expose timeframes explicitly

### Fixes

- [#1573](https://gitlab.com/meltano/meltano/issues/1573) Fix docs `shouldShowNavbar` conditional and improve query string `embed=true` parsing
- [#1579](https://gitlab.com/meltano/meltano/issues/1579) Make color contrast for CTA buttons accessible
- [#1410](https://gitlab.com/meltano/meltano/issues/1410) Fix a problem with Report that has timeframes selections

### Breaks

## 1.16.0 - (2020-01-20)

---

### New

- [#1556](https://gitlab.com/meltano/meltano/issues/1556) Add default transformations for the Facebook Ads Extractor. They are using the dbt package defined in https://gitlab.com/meltano/dbt-tap-facebook
- [#1557](https://gitlab.com/meltano/meltano/issues/1557) Add default Meltano Models for the Facebook Ads Extractor. They are defined in https://gitlab.com/meltano/model-facebook
- [#1560](https://gitlab.com/meltano/meltano/issues/1560) Make the Facebook Ads Extractor available by default on Meltano UI

### Changes

- [#1541](https://gitlab.com/meltano/meltano/issues/1541) Revert `tap-csv`'s `kind: file` to text input for `csv_files_definition` as we don't fully support `tap-csv` via the UI with single (definition json) and multiple (csv files) file uploading
- [#1477](https://gitlab.com/meltano/meltano/issues/1477) Add a `read-only` mode to Meltano to disable all modifications from the UI

### Fixes

### Breaks

## 1.15.1 - (2020-01-16)

---

### New

- [#608](https://gitlab.com/meltano/meltano/issues/608) Add the Facebook Ads Extractor to Meltano as a hidden plugin. It will be fully enabled on Meltano UI once bundled Transformations and Models are added. It uses the tap defined in https://gitlab.com/meltano/tap-facebook/
- [meltano/model-stripe#2](https://gitlab.com/meltano/model-stripe/issues/2) Add timeframes to the Stripe models
- [#1533](https://gitlab.com/meltano/meltano/issues/1533) Add documentation for the Facebook Ads Extractor

### Changes

- [#1527](https://gitlab.com/meltano/meltano/issues/1527) Update the dashboard modal header to properly differentiate between "Create" and "Edit"
- [#1456](https://gitlab.com/meltano/meltano/issues/1456) 404 Error page now has better back functionality and ability to file new issues directly from the page

### Fixes

- [#1538](https://gitlab.com/meltano/meltano/issues/1538) Fix timeframes not properly displaying on the base table
- [#1574](https://gitlab.com/meltano/meltano/issues/1574) Fix an issue with Meltano crashing after a succesful login
- [#1568](https://gitlab.com/meltano/meltano/issues/1568) Restore support for custom plugins that don't have their available settings defined in discovery.yml

## 1.15.0 - (2020-01-13)

---

### New

- [#1483](https://gitlab.com/meltano/meltano/issues/1483) Add login audit columns to track last login time
- [#1480](https://gitlab.com/meltano/meltano/issues/1480) Add tests to `meltano permissions` command for Snowflake
- [#1392](https://gitlab.com/meltano/meltano/issues/1392) Add inline docs to Extractor configurations in iteration toward improving data setup onboarding

### Changes

- [#1480](https://gitlab.com/meltano/meltano/issues/1480) Add schema revocations for roles in the `meltano permissions` command
- [#1458](https://gitlab.com/meltano/meltano/issues/1458) Remove tap-carbon-intensity-sqlite model from default installation
- [#1458](https://gitlab.com/meltano/meltano/issues/1458) Update docs to reflect new getting started path and updated screenshots
- [#1513](https://gitlab.com/meltano/meltano/issues/1513) Remove dead code related to `/model` route that we no longer link to in favor of the contextual Analyze CTAs and the `MainNav.vue`'s Analyze dropdown
- [#1542](https://gitlab.com/meltano/meltano/issues/1542) Update version, logout, and help UI partial (upper right) to have less prominence and more clearly communicate the "Sign Out" action

### Fixes

- [#1480](https://gitlab.com/meltano/meltano/issues/1480) Fix database revocations corner case for roles in the `meltano permissions` command
- [#1553](https://gitlab.com/meltano/meltano/issues/1553) Fix bug occurring when loading a report that lacks join tables
- [#1540](https://gitlab.com/meltano/meltano/issues/1540) Meltano Analyze will now leverage Pipelines instead of Loaders in the connection dropdown
- [#1540](https://gitlab.com/meltano/meltano/issues/1540) Meltano Analyze will now infer the connection to use instead of it being provided by the user

### Breaks

## 1.14.3 - (2020-01-09)

---

### Fixes

- [#1521](https://gitlab.com/meltano/meltano/issues/1521) Sanitize user-submitted string before using it in file path

## 1.14.2 - (2020-01-09)

---

### New

- [#1391](https://gitlab.com/meltano/meltano/issues/1391) Lock all settings that are controlled through environment variables
- [#1393](https://gitlab.com/meltano/meltano/issues/1393) Add contextual Analyze CTAs for each Pipeline in the Pipelines list
- [#1551](https://gitlab.com/meltano/meltano/issues/1551) Add dbt clean before compile and runs

### Changes

- [#1424](https://gitlab.com/meltano/meltano/issues/1424) Update pipeline elapsed time display to be more human friendly

### Fixes

- [#1430](https://gitlab.com/meltano/meltano/issues/1430) Fix the state not stored for pipelines when Transforms run
- [#1448](https://gitlab.com/meltano/meltano/issues/1448) Fix `AnalyzeList.vue` to display message and link when lacking contextual models

### Breaks

## 1.14.1 - (2020-01-06)

---

### Fixes

- [#1520](https://gitlab.com/meltano/meltano/issues/1520) Fix bug when updating a dashboard that could undesirably overwrite another existing dashboard

### Breaks

## 1.14.0 - (2019-12-30)

---

### New

- [#1461](https://gitlab.com/meltano/meltano/issues/1461) Display toasted notification for report adding to dashboard
- [#1419](https://gitlab.com/meltano/meltano/issues/1419) Add ability to edit and delete dashboards
- [#1411](https://gitlab.com/meltano/meltano/issues/1411) Add download log button to Job Log Modal

### Changes

- [#1311](https://gitlab.com/meltano/meltano/issues/1311) Remove unused meltano/meltano/runner docker image
- [#1502](https://gitlab.com/meltano/meltano/issues/1502) Update configuration file uploads to occur on save vs. file picker completion

### Fixes

- [#1518](https://gitlab.com/meltano/meltano/issues/1518) Fix bug that caused all text fields to show up as required in configuration modals
- [#1446](https://gitlab.com/meltano/meltano/issues/1446) Fix bug that could result in a broken report when the report URL was manually modified
- [#1411](https://gitlab.com/meltano/meltano/issues/1411) Fix bug when reading too large a job log file

## 1.13.0 - (2019-12-23)

---

### New

- [#1269](https://gitlab.com/meltano/meltano/issues/1269) Add `kind: file` so single file uploads can be used with extractors (`tap-google-analytics`'s `key_file_location` is the first user)
- [#1494](https://gitlab.com/meltano/meltano/issues/1494) Add `LIKE` options to Analyze Filter UI so users better understand what filtering patterns are available

### Changes

- [#1399](https://gitlab.com/meltano/meltano/issues/1399) Log Modal now has a prompt to explain potential factors in required time for pipelines to complete
- [#1433](https://gitlab.com/meltano/meltano/issues/1433) Remove `/orchestrate` route and thus the Airflow iframe as this is overkill for our current target users

### Fixes

- [#1434](https://gitlab.com/meltano/meltano/issues/1434) Fix Analyze CTAs to only enable if at least one related pipeline has succeeded
- [#1447](https://gitlab.com/meltano/meltano/issues/1447) Various fixes around loading and reloading reports to mitigate false positive `sqlErrorMessage` conditions
- [#1509](https://gitlab.com/meltano/meltano/issues/1509) Allow plugin profile config to be set through meltano.yml

## 1.12.2 - (2019-12-20)

---

### New

- [#1437](https://gitlab.com/meltano/meltano/issues/1437) Users can now share their dashboards with an automatically generated email

### Changes

- [#1466](https://gitlab.com/meltano/meltano/issues/1466) Filters now have clear language and indiciation that they use AND for chaining
- [#1464](https://gitlab.com/meltano/meltano/issues/1464) Remove the "only" option for transforms in Create Pipeline form

- [#1399](https://gitlab.com/meltano/meltano/issues/1399) Log Modal now has a prompt to explain potential factors in required time for pipelines to complete
- [#1431](https://gitlab.com/meltano/meltano/issues/1431) Add "pipeline will still run if modal is closed" message in the Job Log Modal

### Changes

- [#1422](https://gitlab.com/meltano/meltano/issues/1422) Update start date field to have a recommendation

### Fixes

- [#1447](https://gitlab.com/meltano/meltano/issues/1447) Various fixes around loading and reloading reports to mitigate false positive `sqlErrorMessage` conditions
- [#1443](https://gitlab.com/meltano/meltano/issues/1443) Fix tooltip clipping in modals
- [#1500](https://gitlab.com/meltano/meltano/issues/1500) Fix `meltano install` not running the migrations.

## 1.12.1 - (2019-12-18)

---

### Changes

- [#1403](https://gitlab.com/meltano/meltano/issues/1403) Remove "Orchestrate", "Model", and "Notebook" from the main navigation until each respective UI is more useful (the `/orchestrate` and `/model` routes still exist)
- [#1476](https://gitlab.com/meltano/meltano/issues/1476) Add database and warehouse revocations for roles in the `meltano permissions` command
- [#1473](https://gitlab.com/meltano/meltano/issues/1473) Update Release issue template to recent guidelines

## 1.12.0 - (2019-12-16)

---

### New

- [#1374](https://gitlab.com/meltano/meltano/issues/1374) Add role revocation for users and roles in the `meltano permissions` command
- [#1377](https://gitlab.com/meltano/meltano/issues/1377) Document cleanup steps after MeltanoData testing
- [#1438](https://gitlab.com/meltano/meltano/issues/1438) Add documentation for DNS spoofing error
- [#1436](https://gitlab.com/meltano/meltano/issues/1436) Add video walkthrough on how to setup Google Analytics so that the Meltano Extractor can be able to access the Google APIs and the Google Analytics data.

### Changes

- [#1350](https://gitlab.com/meltano/meltano/issues/1350) Switch to all lower case for Snowflake permission comparisons in the `meltano permissions` command
- [#1449](https://gitlab.com/meltano/meltano/issues/1449) Hide the Marketo Extractor form Meltano UI
- [#1397](https://gitlab.com/meltano/meltano/issues/1397) Optimize workflow for MeltanoData setup
- [#1423](https://gitlab.com/meltano/meltano/issues/1423) Update sidebar and docs to include Ansible

## 1.11.2 - (2019-12-13)

---

### Changes

- [#1435](https://gitlab.com/meltano/meltano/issues/1435) Change "Model" to "Analyze" so the Pipeline CTA is actionable and less abstract
- [#1432](https://gitlab.com/meltano/meltano/issues/1432) Changed "Close" to "Back" in Log Modal to help mitigate "Am I ending the pipeline?" concerns

### Fixes

- [#1439](https://gitlab.com/meltano/meltano/issues/1439) Fix relative elapsed time since last run time display in the Pipelines UI
- [#1441](https://gitlab.com/meltano/meltano/issues/1441) Fix auto advance to "Create Pipeline" when coming from "Load" step (previously "Transform" step, but this has been removed from the UI)
- [#1440](https://gitlab.com/meltano/meltano/issues/1440) Allow installed plugins to appear in UI even if hidden in configuration

## 1.11.1 - (2019-12-12)

---

### New

- [#1351](https://gitlab.com/meltano/meltano/issues/1351) Add "Create Meltano Account" promo for `meltano.meltanodata.com`
- [#1055](https://gitlab.com/meltano/meltano/issues/1055) Add "Disable" button to Tracking Acknowledgment toast so user's can opt-out from the UI
- [#1408](https://gitlab.com/meltano/meltano/issues/1408) Add "Last Run" context to each pipeline
- [#1408](https://gitlab.com/meltano/meltano/issues/1408) Add "Started At", "Ended At", and "Elapsed" to Job Log modal
- [#1390](https://gitlab.com/meltano/meltano/issues/1390) Display of extractors and loaders can now be configured through the `hidden` property in `discovery.yml`

### Changes

- [#1398](https://gitlab.com/meltano/meltano/issues/1398) Update default Transform from "Skip" to "Run"
- [#1406](https://gitlab.com/meltano/meltano/issues/1406) Update Analyze Query section CSS for improved UX (visually improved organization and scanability)
- [#1417](https://gitlab.com/meltano/meltano/issues/1417) Update SCSS variable usage in components for SSOT styling
- [#1408](https://gitlab.com/meltano/meltano/issues/1408) Updated date and time displays to be human-friendly (`moment.js`)
- [#1268](https://gitlab.com/meltano/meltano/issues/1268) Remove Transform step from UI (Create Schedule still allows choosing "Skip" or "Only" but will intelligently default to "Skip" or "Run")

## 1.11.0 - (2019-12-09)

---

### New

- [#1361](https://gitlab.com/meltano/meltano/issues/1361) Add `kind: hidden` to `discovery.yml` so certain connector settings can validate with a default `value` but remain hidden from the user for improved UX

### Changes

- [#1389](https://gitlab.com/meltano/meltano/issues/1389) Temporary Profiles feature removal (conditionally removed if 2+ profiles not already created so existing users can continue using multiple profiles if created)
- [#1373](https://gitlab.com/meltano/meltano/issues/1373) Update MeltanoData deletion process with 1Password

### Fixes

- [#1401](https://gitlab.com/meltano/meltano/issues/1401) Fix double instance of self hosted CTA on desktop sites

## 1.10.2 - (2019-12-06)

---

### Changes

- [#1371](https://gitlab.com/meltano/meltano/issues/1371) Provide more specific instructions for Google Analytics configuration
- [#1381](https://gitlab.com/meltano/meltano/issues/1381) Update the default directory for client_secrets.json for the Google Analytics Extractor to be located under the extract/ directory and not the project's root.
- [#1345](https://gitlab.com/meltano/meltano/issues/1345) Update the documentation for the [Salesforce Extractor](https://www.meltano.com/plugins/extractors/salesforce.html) to contain additional information on Security Tokens
- [#1383](https://gitlab.com/meltano/meltano/issues/1383) Add CTA for hosted solution signup to navigation

### Fixes

- [#1379](https://gitlab.com/meltano/meltano/issues/1379) Fix an issue with Airflow scheduling too many jobs.
- [#1386](https://gitlab.com/meltano/meltano/issues/1386) Fix connector modal clipping issue where small browser heights prevented accessing the "Save" area

### Breaks

## 1.10.1 - (2019-12-05)

---

### Changes

- [#1373](https://gitlab.com/meltano/meltano/issues/1373) Update MeltanoData deletion process with 1Password
- [#1373](https://gitlab.com/meltano/meltano/issues/1373) Update Analyze dropdown as scrollable to better display model CTAs (scrollable dropdown vs. scrolling entire page)

### Fixes

- [#1373](https://gitlab.com/meltano/meltano/issues/1373) Fix formatting on custom containers in MeltanoData guide

## 1.10.0 - (2019-12-04)

---

### New

- [#1343](https://gitlab.com/meltano/meltano/issues/1343) Add current Meltano version to main navigation

### Changes

- [#1358](https://gitlab.com/meltano/meltano/issues/1358) Update MeltanoData guide with maintenance and debugging instructions
- [#1337](https://gitlab.com/meltano/meltano/issues/1337) Add CTA to installations for free hosted dashboards
- [#1365](https://gitlab.com/meltano/meltano/issues/1365) Add process for deleting meltanodata instances
- [#1340](https://gitlab.com/meltano/meltano/issues/1340) Update connector settings UI to communicate the required status of each setting
- [#1357](https://gitlab.com/meltano/meltano/issues/1357) Update LogModal Analyze CTAs so Analyze can preselect the correct loader for a given analysis

### Fixes

- [#1364](https://gitlab.com/meltano/meltano/issues/1364) Fix instructions to SSH into MeltanoData.com instance

## 1.9.1 - (2019-12-04)

---

### Fixes

- [#1355](https://gitlab.com/meltano/meltano/issues/1355) Upgrade version of `discovery.yml` so that not upgraded Meltano instances with a pre v1.9.0 Meltano version do not break.

## 1.9.0 - (2019-12-03)

---

### New

- [marketing#103](https://gitlab.com/meltano/meltano-marketing/issues/103) Add Google Site Verification token to site
- [#1346](https://gitlab.com/meltano/meltano/issues/1346) Add new tutorial for using FileZilla with a Meltano project
- [#1292](https://gitlab.com/meltano/meltano/issues/1292) Add guide for setting up Meltano projects on meltanodata.com

### Changes

- [#1341](https://gitlab.com/meltano/meltano/issues/1341) Various `discovery.yml` and connector configuration UI updates to improve UX.
- [#1341](https://gitlab.com/meltano/meltano/issues/1341) Updated documentation to communicate the various optional settings of a connector

### Fixes

- [#1334](https://gitlab.com/meltano/meltano/issues/1334) Fix automatic population of airflow.cfg after installation
- [#1344](https://gitlab.com/meltano/meltano/issues/1344) Fix an ELT automatic discovery error when running Meltano on Python3.6

## 1.8.0 - (2019-12-02)

---

### New

- [#764](https://gitlab.com/meltano/meltano/issues/764) Add plugin profiles to enable multiple configurations for extractors
- [#1081](https://gitlab.com/meltano/meltano/issues/1081) Add ability to delete data pipelines
- [#1217](https://gitlab.com/meltano/meltano/issues/1217) Add "Test Connection" button to validate connection settings prior to ELT runs
- [#1236](https://gitlab.com/meltano/meltano/issues/1236) Add contextual Analyze CTAs in the Job Log UI
- [#1271](https://gitlab.com/meltano/meltano/issues/1271) Add labels in discovery.yml for easy brand definition

### Changes

- [#1323](https://gitlab.com/meltano/meltano/issues/1323) Add CTA to send users to Typeform to provide info for setting up a hosted dashboard

- [#1323](https://gitlab.com/meltano/meltano/issues/1323) Add CTA to send users to Typeform to provide info for setting up a hosted dashboard
- [#1271](https://gitlab.com/meltano/meltano/issues/1271) Improve messaging on tap and target settings modals
- [#1226](https://gitlab.com/meltano/meltano/issues/1226) Update Pipelines main navigation link to show all data pipeline schedules if that step has been reached
- [#1323](https://gitlab.com/meltano/meltano/issues/1323) Add CTA to send users to Typeform to provide info for setting up a hosted dashboard
- [#1271](https://gitlab.com/meltano/meltano/issues/1271) Improve messaging on tap and target settings modals
- [#1246](https://gitlab.com/meltano/meltano/issues/1246) Update the [Salesforce API + Postgres](https://www.meltano.com/tutorials/salesforce-and-postgres.html) Tutorial to use Meltano UI for setting up the Extractor and Loader, running the ELT pipeline and analyzing the results.

- [#1225](https://gitlab.com/meltano/meltano/issues/1225) Update dbt docs link to be conditional so the user doesn't experience 404s

## 1.7.2 - (2019-11-26)

---

### Fixes

- [#1318](https://gitlab.com/meltano/meltano/merge_requests/1318/) Pin dbt version to `v0.14.4` to address Meltano Transformation failing when using dbt `v0.15.0`

## 1.7.1 - (2019-11-25)

---

### Fixes

- [#1184](https://gitlab.com/meltano/meltano/merge_requests/1184/) Fix `contextualModels` implementation for contextual CTAs in Job Log modal

## 1.7.0 - (2019-11-25)

---

### New

- [#1236](https://gitlab.com/meltano/meltano/issues/1236) Add contextual Analyze CTAs in the Job Log UI

### Fixes

- [#1298](https://gitlab.com/meltano/meltano/issues/1298) Let default entity selection be configured in discovery.yml under `select`
- [#1298](https://gitlab.com/meltano/meltano/issues/1298) Define default entity selection for tap-salesforce
- [#1304](https://gitlab.com/meltano/meltano/issues/1304) Fix Meltano subprocess fetching large catalogs (e.g. for Salesforce) getting stuck do to the subprocess' stderr buffer filling and the process getting deadlocked.

## 1.6.0 - (2019-11-18)

---

### New

- [#1235](https://gitlab.com/meltano/meltano/issues/1235) Add help link button in the app
- [#1285](https://gitlab.com/meltano/meltano/issues/1285) Add link to YouTube guidelines for release instructions
- [#1277](https://gitlab.com/meltano/meltano/issues/1277) Move sections that don't apply to outside contributors from Contributing and Roadmap docs to Handbook: Release Process, Release Schedule, Demo Day, Speedruns, DigitalOcean Marketplace

### Changes

- [#1257](https://gitlab.com/meltano/meltano/issues/1257) Prevent modified logo file upon each build
- [#1289](https://gitlab.com/meltano/meltano/issues/1289) Dismiss all modals when using the escape key
- [#1282](https://gitlab.com/meltano/meltano/issues/1282) Remove Entity Selection from the UI (still available in CLI) and default to "All" entities for a given data source
- [#1303](https://gitlab.com/meltano/meltano/issues/1303) Update the configuration options for the Salesforce Extractor to only include relevant properties. Remove properties like the client_id that were not used for username/password authentication.
- [#1308](https://gitlab.com/meltano/meltano/issues/1308) Update the configuration options for the Marketo Extractor to use a Start Date instead of a Start Time.

### Fixes

- [#1297](https://gitlab.com/meltano/meltano/issues/1297) Get actual latest ELT job log by sorting matches by creation time with nanosecond resolution
- [#1297](https://gitlab.com/meltano/meltano/issues/1297) Fix pipeline failure caused by jobs that require true concurrency being executed on CI runners that don't

## 1.5.0 - (2019-11-11)

---

### New

- [#1222](https://gitlab.com/meltano/meltano/issues/1222) Include static application security testing (SAST) in the pipeline
- [#1164](https://gitlab.com/meltano/meltano/issues/1164) Add "transform limitations" message to Transform UI
- [#1272](https://gitlab.com/meltano/meltano/issues/1272) Add Vuepress plugin to generate a sitemap on website build
- [meltano-marketing#89](https://gitlab.com/meltano/meltano-marketing/issues/89) Adds basic title and meta descriptions to all public-facing website & documentation pages.

### Changes

- [#1239](https://gitlab.com/meltano/meltano/issues/1239) Update header buttons layout on small viewports
- [#1019](https://gitlab.com/meltano/meltano/issues/1019) Automatically update package.json file versions
- [#1253](https://gitlab.com/meltano/meltano/issues/1253) Do not allow `meltano` command invocation without any argument
- [#1192](https://gitlab.com/meltano/meltano/issues/1192) Improve helper notes associated with each Extract, Load, and Transform step to better communicate the purpose of each
- [#1201](https://gitlab.com/meltano/meltano/issues/1201) Improved "Auto Advance" messaging regarding Entity Selection. We also doubled the default toast time to improve likelihood of reading feedback.
- [#1191](https://gitlab.com/meltano/meltano/issues/1191) update Google Analytics extractor documentation to explain how to set up the Google Analytics API, and remove duplicate instructions from the [Google Analytics API + Postgres tutorial](http://meltano.com/tutorials/google-analytics-with-postgres.html#prerequisites)
- [#1199](https://gitlab.com/meltano/meltano/issues/1199) Add example and sample CSV files to the CSV extractor documentation
- [#1247](https://gitlab.com/meltano/meltano/issues/1247) Update the [Loading CSV Files to a Postgres Database](https://www.meltano.com/tutorials/csv-with-postgres.html) Tutorial to use Meltano UI for setting up the Extractor and Loader, running the ELT pipeline and analyzing the results. Also provide all the files used in the tutorial (transformations, models, etc) as downloadable files.
- [#1279] Revise ["Roadmap" section](https://meltano.com/docs/roadmap.html) of the docs with clarified persona, mission, vision, and re-order content
- [#1134](https://gitlab.com/meltano/meltano/issues/1134) Update the [GitLab API + Postgres](https://www.meltano.com/tutorials/gitlab-and-postgres.html). Include video walk-through and update the end to end flow to only use Meltano UI.
- [#95](https://gitlab.com/meltano/meltano-marketing/issues/95) Update the DigitalOcean CTA to go to the public directory page for the Meltano droplet
- [#1270](https://gitlab.com/meltano/meltano/issues/1270) Main navigation "Pipeline" to "Pipelines" to reinforce multiple vs. singular (conflicts a bit with the verb approach of the other navigation items but we think it's worth it for now)
- [#1240](https://gitlab.com/meltano/meltano/issues/1240) Provide clarity around how Airflow can be used directly in documentation and UI
- [#1263](https://gitlab.com/meltano/meltano/issues/1263) Document lack of Windows support and suggest WSL, Docker

### Fixes

- [#1259](https://gitlab.com/meltano/meltano/issues/1259) Fix `meltano elt` not properly logging errors happening in the ELT process
- [#1183](https://gitlab.com/meltano/meltano/issues/1183) Fix a race condition causing the `meltano.yml` to be empty in some occurence
- [#1258](https://gitlab.com/meltano/meltano/issues/1258) Fix format of custom extractor's capabilities in meltano.yml
- [#1215](https://gitlab.com/meltano/meltano/issues/1215) Fix intercom documentation footer overlap issue.
- [#1215](https://gitlab.com/meltano/meltano/issues/1215) Fix YouTube iframes to be responsive (resolves unwanted side-effect of horizontal scrollbar at mobile/tablet media queries)

## 1.4.0 - (2019-11-04)

---

### New

- [#1208](https://gitlab.com/meltano/meltano/issues/1208) Add description to `Plugin` definition and updated `discovery.yml` and UI to consume it
- [#1195](https://gitlab.com/meltano/meltano/issues/1195) Add temporary message in configuration communicating their global nature until "Profiles" are implemented
- [#1245](https://gitlab.com/meltano/meltano/issues/1245) Add detailed information on the documentation about events tracked by Meltano when Anonymous Usage Data tracking is enabled.
- [#1228](https://gitlab.com/meltano/meltano/issues/1228) Add preselections of the first column and aggregate of base table to initialize Analyze with data by default.

### Changes

- [#1244](https://gitlab.com/meltano/meltano/issues/1244) Add instructions on how to deactivate a virtual environment
- [#1082](https://gitlab.com/meltano/meltano/issues/1082) Meltano will now enable automatically DAGs created in Airflow
- [#1231](https://gitlab.com/meltano/meltano/issues/1231) Update CLI output during project initialization
- [#1126](https://gitlab.com/meltano/meltano/issues/1126) Minor UI updates to improve clarity around Schedule step and Manual vs Orchestrated runs
- [#1210](https://gitlab.com/meltano/meltano/issues/1210) Improved SQLite loader configuration context (name and description)
- [#1185](https://gitlab.com/meltano/meltano/issues/1185) Remove majority of unimplemented placeholder UI buttons
- [#1166](https://gitlab.com/meltano/meltano/issues/1166) Clarify in documentation that plugin configuration is stored in the `.meltano` directory, which is in `.gitignore`.
- [#1200](https://gitlab.com/meltano/meltano/issues/1200) Link to new Getting Help documentation section instead of issue tracker where appropriate

- [#1227](https://gitlab.com/meltano/meltano/issues/1227) Update Notebook `MainNav` link to jump to our Jupyter Notebook docs

### Fixes

- [#1075](https://gitlab.com/meltano/meltano/issues/1075) Fix a bug that caused `target-csv` to fail.
- [#1233](https://gitlab.com/meltano/meltano/issues/1233) Fix the Design page failing to load a Design that has timeframes on the base table
- [#1187](https://gitlab.com/meltano/meltano/issues/1187) Updated configuration to support `readonly` kind to prevent unwanted editing
- [#1187](https://gitlab.com/meltano/meltano/issues/1187) Updated configuration to setting resets to prevent unwanted editing
- [#1187](https://gitlab.com/meltano/meltano/issues/1187) Updated configuration to conditionally reset certain settings to prevent unwanted editing
- [#1187](https://gitlab.com/meltano/meltano/issues/1187) Updated configuration to prevent unwanted editing until we handle this properly with role-based access control
- [#1187](https://gitlab.com/meltano/meltano/issues/1187) Updated certain connector configuration settings with a `readonly` flag to prevent unwanted editing in the UI. This is temporary and will be removed when we handle this properly with role-based access control.
- [#1198](https://gitlab.com/meltano/meltano/issues/1198) Fix "More Info." link in configuration to properly open a new tab via `target="_blank"`

- [#1229](https://gitlab.com/meltano/meltano/issues/1229) Improve extractor schema autodiscovery error messages and don't attempt autodiscovery when it is known to not be supported, like in the case of tap-gitlab
- [#1207](https://gitlab.com/meltano/meltano/issues/1207) Updated all screenshots in Getting Started Guide to reflect the most current UI

## 1.3.0 - (2019-10-28)

---

### New

- [#991](https://gitlab.com/meltano/meltano/issues/991) Add e2e tests for simple sqlite-carbon workflow
- [#1103](https://gitlab.com/meltano/meltano/issues/1103) Add Intercom to Meltano.com to interact with our users in real-time
- [#1130](https://gitlab.com/meltano/meltano/issues/1130) Add Tutorial for extracting data from Google Analytics and loading the extracted data to Postgres
- [#1168](https://gitlab.com/meltano/meltano/issues/1168) Speedrun video added to home page and new release issue template
- [#1182](https://gitlab.com/meltano/meltano/issues/1182) Add `null`able date inputs so optional dates aren't incorrectly required in validation
- [#1169](https://gitlab.com/meltano/meltano/issues/1169) Meltano now generates the dbt documentation automatically

### Changes

- [!1061](https://gitlab.com/meltano/meltano/merge_requests/1061) Update the Getting Started Guide and the Meltano.com documentation with the new UI and information about job logging and how to find the most recent run log of a pipeline.
- [#1213](https://gitlab.com/meltano/meltano/issues/1213) Add VuePress use and benefits to documentation
- [#922](https://gitlab.com/meltano/meltano/issues/922) Document the importance of transformations and how to get started
- [#1167](https://gitlab.com/meltano/meltano/issues/1167) Iterate on docs to improve readability and content updates

### Fixes

- [#1173](https://gitlab.com/meltano/meltano/issues/1173) Fix `sortBy` drag-and-drop bug in Analyze by properly using `tryAutoRun` vs. `runQuery`
- [#1079](https://gitlab.com/meltano/meltano/issues/1079) `meltano elt` will now run in isolation under `.meltano/run/elt`
- [#1204](https://gitlab.com/meltano/meltano/issues/1204) move project creation steps out of the local installation section of the docs and into the Getting Started Guide
- [#782](https://gitlab.com/meltano/meltano/issues/782) Update timeframe label and fix timeframe attributes to properly display in the Result Table

## 1.2.1 - (2019-10-22)

---

### New

- [#1123](https://gitlab.com/meltano/meltano/issues/1123) Add first-class "Submit Issue" CTA to help expedite resolution when a running job fails. Also updated the "Log" CTA in the Pipelines UI to reflect a failed state.

### Fixes

- [#1172](https://gitlab.com/meltano/meltano/issues/1172) Fix analytics issue related to app version

## 1.2.0 - (2019-10-21)

---

### New

- [#1121](https://gitlab.com/meltano/meltano/issues/1121) Add ability to configure listen address of Meltano and Airflow
- [#1022](https://gitlab.com/meltano/meltano/issues/1022) Add "Autorun Query" toggle and persist the user's choice across sessions
- [#1060](https://gitlab.com/meltano/meltano/issues/1060) Auto advance to Job Log from Pipeline Schedule creation
- [#1111](https://gitlab.com/meltano/meltano/issues/1111) Auto advance to Loader installation step when an extractor lacks entity selection

### Changes

- [#1013](https://gitlab.com/meltano/meltano/issues/1013) Toast initialization and analytics initialization cleanup

### Fixes

- [#1050](https://gitlab.com/meltano/meltano/issues/1050) Fix a bug where the Job log would be created before the `transform` are run.
- [#1122](https://gitlab.com/meltano/meltano/issues/1122) `meltano elt` will now properly run when using `target-snowflake`.
- [#1159](https://gitlab.com/meltano/meltano/issues/1159) Minor UI fixes (proper `MainNav` Model icon active color during Analyze route match & "Run" auto query related cleanup) and `...NameFromRoute` refactor renaming cleanup

## 1.1.0 - (2019-10-16)

---

### New

- [#1106](https://gitlab.com/meltano/meltano/issues/1106) Add description metadata to the GitLab extractor's Ultimate License configuration setting
- [#1057](https://gitlab.com/meltano/meltano/issues/1057) Auto advance to Entity Selection when an extractor lacks configuration settings
- [#51](https://gitlab.com/meltano/meltano-marketing/issues/51) Update Google Analytics to track `appVersion`, custom `projectId`, and to properly use the default `clientId`. The CLI also now uses `client_id` to differentiate between a CLI client id (not versioned) and the project id (versioned).
- [#1012](https://gitlab.com/meltano/meltano/issues/1012) Add intelligent autofocus for improved UX in both Extractor and Loader configuration
- [#758](https://gitlab.com/meltano/meltano/issues/758) Update 'meltano permissions' to add --full-refresh command to revoke all privileges prior to granting
- [#1113](https://gitlab.com/meltano/meltano/issues/1113) Update 'meltano permissions' to have the ability to find all schemas matching a partial name such as `snowplow_*`
- [#1114](https://gitlab.com/meltano/meltano/issues/1114) Update 'meltano permissions' to include the OPERATE privilege for Snowflake warehouse

### Changes

- Compress meltano-logo.png
- [#1080](https://gitlab.com/meltano/meltano/issues/1080) Temporarily disable Intercom until userId strategy is determined
- [#1058](https://gitlab.com/meltano/meltano/issues/1058) Updated the selected state of grouped buttons to fill vs. stroke. Updated the docs to reflect the reasoning to ensure consistency in Meltano's UI visual language
- [#1068](https://gitlab.com/meltano/meltano/issues/1068) Replace dogfooding term in docs to speedrun
- [#1101](https://gitlab.com/meltano/meltano/issues/1101) Add new tour video to home page
- [#1101](https://gitlab.com/meltano/meltano/issues/1101) Update design to improve readability and contrast
- [#1115](https://gitlab.com/meltano/meltano/issues/1115) Update 'meltano permissions' to not require an identially named role for a given user

### Fixes

- [#1120](https://gitlab.com/meltano/meltano/issues/1120) Fix a concurrency bug causing `meltano select` to crash.
- [#1086](https://gitlab.com/meltano/meltano/issues/1086) Fix a concurrency issue when the `meltano.yml` file was updated.
- [#1112](https://gitlab.com/meltano/meltano/issues/1112) Fix the "Run" button to improve UX by properly reflecting the running state for auto-running queries
- [#1023](https://gitlab.com/meltano/meltano/issues/1023) Fix last vuex mutation warning with editable `localConfiguration` clone approach

### Breaks

## 1.0.1 - (2019-10-07)

---

### Fixes

- Patch technicality due to PyPi limitation (v1 already existed from a publish mistake seven+ months ago) with needed changelog New/Changes/Fixes section headers

## 1.0.0 - (2019-10-07)

---

### New

- [#1020](https://gitlab.com/meltano/meltano/issues/1020) Update Command Line Tools documentation to reflect a standard format with opportunities for improvement in the future
- [#524](https://gitlab.com/meltano/meltano/issues/524) There is a new Plugins section on the site to contain all ecosystem related libraries (i.e., extractors, loaders, etc.)

### Changes

- [#1087](https://gitlab.com/meltano/meltano/issues/1087) Fix `meltano select` not seeding the database when run as the first command.
- [#1090](https://gitlab.com/meltano/meltano/issues/1090) Update the namespace for all plugins. Also the default schema used will go back to including the `tap_` prefix to avoid conflicts with existing schemas (e.g. a local `gitlab` or `salesforce` schema). This also fixes `tap-csv` and `tap-google-analytics` not properly working after the latest Meltano release.
- [#1047](https://gitlab.com/meltano/meltano-marketing/issues/1047) Fix a bug where some configuration values were not redacted

### Fixes

### Breaks

- [#1085](https://gitlab.com/meltano/meltano/issues/1085) Fix Analyze model dropdown to properly reflect installed `models`
- [#1089](https://gitlab.com/meltano/meltano/issues/1089) Properly re-initialize the Analyze page after a new analysis is selected during an existing analysis (this issue surfaced due to the recent Analyze dropdown CTAs addition which enables an analysis change during an existing one)
- [#1092](https://gitlab.com/meltano/meltano/issues/1092) Fix async condition so the design store's `defaultState` is properly applied before loading a new design via `initializeDesign`

## 0.44.1 - (2019-10-03)

---

### New

- [#51](https://gitlab.com/meltano/meltano-marketing/issues/51) Add Google Analytics tracking acknowledgment in the UI
- [#926](https://gitlab.com/meltano/meltano/issues/926) Add step-by-step intructions for using the DigitalOcean one-click installer
- [#1076](https://gitlab.com/meltano/meltano/issues/1076) Enable Log button in pipelines UI after route change or hard refresh if a matching log exists
- [#1067](https://gitlab.com/meltano/meltano/issues/1067) Add Model landing page and update Analyze main navigation to a dropdown displaying the various analysis CTAs associated with each model
- [#1080](https://gitlab.com/meltano/meltano/issues/1080) Add live chat support on Meltano.com website using Intercom.io

### Changes

- [#1069](https://gitlab.com/meltano/meltano/issues/1069) Meltano will now use the schedule's name to run incremental jobs
- [#926](https://gitlab.com/meltano/meltano/issues/926) Move manual DigitalOcean Droplet configuration instructions to advanced tutorials
- Collapse Installation docs into a single section

### Fixes

- [#1071](https://gitlab.com/meltano/meltano/issues/1071) Fix `rehydratePollers` so the UI reflects running jobs after a hard refresh or route change (this surfaced from the recent [!963](https://gitlab.com/meltano/meltano/merge_requests/963) change)
- [#1075](https://gitlab.com/meltano/meltano/issues/1075) Fix an issue where `meltano elt` would fail when a previous job was found

## 0.44.0 - (2019-09-30)

---

### New

- [#950](https://gitlab.com/meltano/meltano/issues/950) Removed the Analyze connection configuration: Meltano will now infer connections out of each loader configuration.
- [#1002](https://gitlab.com/meltano/meltano/issues/1002) Analyze UI now displays the Topic's (analysis model's) description text if applicable
- [#1032](https://gitlab.com/meltano/meltano/issues/1032) Add 'Model' and 'Notebook' to main navigation to communicate that Meltano plans to empower users with modeling and notebooking functionality
- [#949](https://gitlab.com/meltano/meltano/issues/949) Add "Log" button and dedicated sub-UI for tracking an ELT run's status more granularly

- [#932](https://gitlab.com/meltano/meltano/issues/932) Meltano can now be upgraded from the UI directly.

### Changes

- [#1045](https://gitlab.com/meltano/meltano/issues/1045) Make it clear that 'meltano add' is not hanging while installing plugins
- [#1000](https://gitlab.com/meltano/meltano/issues/1000) Update Getting Started guide with updated screenshots and content
- [#854](https://gitlab.com/meltano/meltano/issues/854) Charts now use pretty labels rather than the ID
- [#1011](https://gitlab.com/meltano/meltano/issues/1011) Removed "Catch-up Date" in favor of default "Start Date" of extractor
- [#578](https://gitlab.com/meltano/meltano/issues/578) Remove support for `tap-zuora`.
- [#1002](https://gitlab.com/meltano/meltano/issues/1002) Update `discovery.yml` with explicit `kind: password` metadata (we infer and set input types of `password` as a safeguard, but the explicit setting is preferred)
- [#1049](https://gitlab.com/meltano/meltano/issues/1049) Change default `target-sqlite` database name to `warehouse` to not conflict with system database
- [#949](https://gitlab.com/meltano/meltano/issues/949) Update the way Meltano handles logs for ELT runs: Every elt run is logged in `.meltano/run/logs/{job_id}/elt_{timestamp}.log`. That allows Meltano to keep logs for multiple, or even concurrent, elt runs with the same `job_id`.
- [#949](https://gitlab.com/meltano/meltano/issues/949) Update "Create Pipeline" redirect logic based on the previous route being 'transforms' (this is a UX win setting up the user with the sub-UI for the next logical step vs. requiring a manual "Create" click)
- [#1051](https://gitlab.com/meltano/meltano/issues/1051) Automatically set SQLALCHEMY_DATABASE_URI config to system database URI

### Fixes

- [#1004](https://gitlab.com/meltano/meltano/issues/1004) Fix error when deselecting last attribute in Analyze
- [#1048](https://gitlab.com/meltano/meltano/issues/1048) Fix various actions that should have been mutations and did minor code convention cleanup
- [#1063](https://gitlab.com/meltano/meltano/issues/1063) Fix the "Explore" button link in Dashboards to properly account for the `namespace`

### Breaks

- [#1051](https://gitlab.com/meltano/meltano/issues/1051) Remove MELTANO_BACKEND e.a. in favor of --uri CLI option and MELTANO_DATABASE_URI env var
- [#1052](https://gitlab.com/meltano/meltano/issues/1052) Move system database into `.meltano` directory to indicate it is owned by the app and not supposed to be messed with directly by users

## 0.43.0 - (2019-09-23)

---

### New

- [#1014](https://gitlab.com/meltano/meltano/issues/1014) Meltano now logs all output from each `meltano elt` run in a log file that uses the unique job*id of the run. It can be found in `.meltano/run/logs/elt*{job_id}.log`.
- [#1014](https://gitlab.com/meltano/meltano/issues/1014) Meltano now logs all output from each `meltano elt` run in a log file that uses the unique job*id of the run. It can be found in `.meltano/run/logs/elt*{job_id}.log`.
- [#1014](https://gitlab.com/meltano/meltano/issues/1014) Meltano now logs all output from each `meltano elt` run in a log file that uses the unique `job_id` of the run. It can be found in `.meltano/run/logs/elt*{job_id}.log`.
- [#955](https://gitlab.com/meltano/meltano/issues/955) Establish baseline for demo day and how they should be run

### Changes

- [#891](https://gitlab.com/meltano/meltano/issues/891) Contributors can run webapp from root directory

### Fixes

- [#1005](https://gitlab.com/meltano/meltano/issues/1005) Fix installed plugins endpoints listing identically named plugins of different types under wrong type

## 0.42.1 - (2019-09-19)

---

### Changes

- [#987](https://gitlab.com/meltano/meltano/issues/987) Update routing to match labels (verbs vs. nouns) in effort to subtly reinforce action taking vs. solely "thing" management
- [#960](https://gitlab.com/meltano/meltano/issues/960) Improve UX by instantly displaying extractor and loader configuration UIs based on "Install" or "Configure" interaction as opposed to the prior delay (side effect of async `addPlugin`)
- [#996](https://gitlab.com/meltano/meltano/issues/996) Update conditional UI analytics stats tracking at runtime vs. build-time by sourcing state from the same backend `send_anonymous_usage_stats` flag

### Fixes

- [#992](https://gitlab.com/meltano/meltano/issues/992) Fix missing GA scripts
- [#989](https://gitlab.com/meltano/meltano/issues/989) Fix UI/UX documentation regarding recent removal of `view-header`
- [#994](https://gitlab.com/meltano/meltano/issues/994) Fix stale Pipelines Count in main navigation Pipeline badge
- [#999](https://gitlab.com/meltano/meltano/issues/999) Update yarn dependencies to resolve peer dependency warning
- [#1008](https://gitlab.com/meltano/meltano/issues/1008) Fix error on "Create Pipeline Schedule" modal when no plugins have been installed
- [#1015](https://gitlab.com/meltano/meltano/issues/1008) Support SQLite database name with and without '.db' extension
- [#1007](https://gitlab.com/meltano/meltano/issues/1007) Fix pipeline with failed job not being regarded as having completed
- [#998](https://gitlab.com/meltano/meltano/issues/998) Update Analyze UI with conditional loading indicator to prevent query generation prior to connection dialects being loaded (this solution is still useful for when inference supercedes our current manual dialect selection solution)
- [#1009](https://gitlab.com/meltano/meltano/issues/1009) Fix default ConnectorSettings validation to account for `false` (unchecked) checkbox values

### Breaks

## 0.42.0 - (2019-09-16)

---

### New

- [#976](https://gitlab.com/meltano/meltano/issues/976) Route changes will update page title in the web app

### Changes

- [Marketing #48](https://gitlab.com/meltano/meltano-marketing/issues/48) Update newsletter subscription links to redirect to our new newsletter [hosted by Substack](https://meltano.substack.com)

### Fixes

- [#965](https://gitlab.com/meltano/meltano/issues/965) Fix a regression that prevented the Meltano UI to reach the Meltano API when using an external hostname.
- [#986](https://gitlab.com/meltano/meltano/issues/986) Fix an issue where the Orchestration page would not show Airflow even when it was installed.
- [#969](https://gitlab.com/meltano/meltano/issues/969) Fix an issue where the Meltano Analyze connection would not respect the `port` configuration.
- [#964](https://gitlab.com/meltano/meltano/issues/964) Fix copy button overlap issue with top navigation
- [#970](https://gitlab.com/meltano/meltano/issues/970) Fix Meltano's m5o parser and compiler to properly namespace and isolate the definitions of different custom and packaged Topics.

## 0.41.0 - (2019-09-09)

---

### New

- [#980](https://gitlab.com/meltano/meltano/issues/980) Add Cypress for e2e testing pipeline
- [#579](https://gitlab.com/meltano/meltano/issues/579) Add `meltano schedule list` to show a project's schedules
- [#942](https://gitlab.com/meltano/meltano/issues/942) Add progress bars on various routes to improve UX feedback
- [#779](https://gitlab.com/meltano/meltano/issues/779) Add various UI polish details regarding iconography use, preloading feedback, breadcrumbs, container styling, navigation, and sub-navigation

### Changes

- [#906](https://gitlab.com/meltano/meltano/issues/906) `meltano ui` will now run in `production` per default

- [#942](https://gitlab.com/meltano/meltano/issues/942) Update Analyze Connections UI to match configuration-as-modal pattern for UX consistency regarding configuration
- [#779](https://gitlab.com/meltano/meltano/issues/779) Update all "This feature is queued..." temporary UI buttons to link to the Meltano repo issues page with a contextual search term

## 0.40.0 - (2019-09-04)

---

### New

- [#927](https://gitlab.com/meltano/meltano/issues/927) Document how to manually set up a Meltano Droplet on DigitalOcean

- [#916](https://gitlab.com/meltano/meltano/issues/916) Add Transform step as first-class and adjacent step to Extract and Load
- [#916](https://gitlab.com/meltano/meltano/issues/916) Improve Create Pipeline Schedule default selection UX by leveraging "ELT recents" concept
- [#936](https://gitlab.com/meltano/meltano/issues/936) Add "Refresh Airflow" button in Orchestrate to bypass route change or full-page refresh when iframe doesn't initially inflate as expected (this will likely be automated once the root cause is determined)
- [#899](https://gitlab.com/meltano/meltano/issues/899) Add deep linking improvements to reports and dashboards to better facilitate sharing
- [#899](https://gitlab.com/meltano/meltano/issues/899) Add "Edit" and "Explore" buttons to each report instance displayed in a dashboard to enable editing said report and exploring a fresh and unselected analysis of the same model and design
- [!546](https://gitlab.com/meltano/meltano/merge_requests/546) Add new Advanced Tutorial on how to Load CSV files to Postgres

### Changes

- [#909](https://gitlab.com/meltano/meltano/issues/909) Default names will be generated for Reports and Dashboards
- [#892](https://gitlab.com/meltano/meltano/issues/892) Improve experience for parsing Snowflake URL for ID by showing processing step
- [#935](https://gitlab.com/meltano/meltano/issues/935) Update Entity Selection to be nested in the Extract step so each ELT step is consecutive
- [#886](https://gitlab.com/meltano/meltano/issues/886) Add validation for grouping settings as the next iteration of improved form validation for generated connector settings

### Fixes

- [#931](https://gitlab.com/meltano/meltano/issues/931) Fix Analyze Connections identifier mismatch resulting from recent linting refactor
- [#919](https://gitlab.com/meltano/meltano/issues/919) Fix Airflow iframe automatic UI refresh
- [#937](https://gitlab.com/meltano/meltano/issues/937) Fix Chart.vue prop type error

## 0.39.0 - (2019-08-26)

---

### New

- [#838](https://gitlab.com/meltano/meltano/issues/838) Add indicator for speed run plugins
- [#870](https://gitlab.com/meltano/meltano/issues/870) Add global footer component in docs
- [#871](https://gitlab.com/meltano/meltano/issues/871) Add contributing link in footer of docs
- [#908](https://gitlab.com/meltano/meltano/issues/908) Add auto installation for Airflow Orchestrator for improved UX
- [#912](https://gitlab.com/meltano/meltano/issues/912) Auto run the ELT of a saved Pipeline Schedule by default
- [#907](https://gitlab.com/meltano/meltano/issues/907) Add auto select of "All" for Entities Selection step and removed the performance warning (a future iteration will address the "Recommended" implementation and the display of a resulting performance warning when "All" is selected and "Recommended" ignored)
- [#799](https://gitlab.com/meltano/meltano/issues/799) Standardized code conventions on the frontend and updated related documentation (issues related to further linting enforcement will soon follow)

### Changes

- [#838](https://gitlab.com/meltano/meltano/issues/838) Speed run plugins prioritized to top of the list
- [#896](https://gitlab.com/meltano/meltano/issues/896) Add documentation for how to do patch releases
- [#910](https://gitlab.com/meltano/meltano/issues/910) Update linting rules to enforce better standards for the frontend code base
- [#885](https://gitlab.com/meltano/meltano/issues/885) Add docs for all extractors and loaders
- [#885](https://gitlab.com/meltano/meltano/issues/885) All plugin modal cards show docs text if they have docs
- [#733](https://gitlab.com/meltano/meltano/issues/733) Improve error feedback to be more specific when plugin installation errors occur

### Fixes

- [#923](https://gitlab.com/meltano/meltano/issues/923) Fix contributing release docs merge conflict issue

## 0.38.0 - (2019-08-21)

---

### New

- [#746](https://gitlab.com/meltano/meltano/issues/746) Add CTA to specific dashboard in "Add to Dashboard" sub-UI
- [#746](https://gitlab.com/meltano/meltano/issues/746) Add toast feedback on success, update, or error for schedules, reports, and dashboards
- [#814](https://gitlab.com/meltano/meltano/issues/814) Install Airflow via the Orchestration UI (we may do this in the background automatically in the future)

### Changes

- [#901](https://gitlab.com/meltano/meltano/issues/901) Update entities plugins to be alphabetically sorted for consistency with extractors ordering

### Fixes

- [#746](https://gitlab.com/meltano/meltano/issues/746) Prevent duplicate schedule, report, and dashboard creation if there is an existing item
- [#976](https://gitlab.com/meltano/meltano/issues/900) Fix fallback v976e Route changes will update page title in the web appfor Iso8601 dates/times
- [#903](https://gitlab.com/meltano/meltano/issues/903) Fix columns display issue for the base table in Analyze

### Breaks

## 0.37.2 - (2019-08-19)

---

### Fixes

- [#894](https://gitlab.com/meltano/meltano/issues/894) Fix issue with static asset paths

## 0.37.1 - (2019-08-19)

---

### Fixes

- [#894](https://gitlab.com/meltano/meltano/issues/894) Fix build issues with new Vue CLI 3 build process

## 0.37.0 - (2019-08-19)

---

### New

- [#763](https://gitlab.com/meltano/meltano/issues/763) Add inference to auto install related plugins after a user installs a specific extractor
- [#867](https://gitlab.com/meltano/meltano/issues/867) Add fallback values (if they aren't set in the `discovery.yml`) for `start date`, `start time`, and `end date` for all connectors so the user has potentially one less interaction to make per connector configuration

### Changes

- [#342](https://gitlab.com/meltano/meltano/issues/342) Swap UI app directory "webapp" and upgrade to Vue CLI 3
- [#882](https://gitlab.com/meltano/meltano/issues/882) Update navigation and subnavigation labels to verbs vs. nouns to inspire action and productivity when using the UI
- [#700](https://gitlab.com/meltano/meltano/issues/700) Update documentation to remove "\$" and trim spaces to make CLI command copy/paste easier
- [#878](https://gitlab.com/meltano/meltano/issues/878) Write a [tutorial to help users get started with PostgreSQL](http://www.meltano.com/docs/loaders.html#postgresql-database)
- [#883](https://gitlab.com/meltano/meltano/issues/883) Break Extractors and Loaders sections out in the docs
- [#889](https://gitlab.com/meltano/meltano/issues/889) Allow for githooks to lint on commit
- [#835](https://gitlab.com/meltano/meltano/issues/835) Pipeline name in Schedule creation will have an automatic default

### Fixes

- [#872](https://gitlab.com/meltano/meltano/issues/872) Updated `tap-marketo` and `tap-stripe` to leverage password input type while also improving the input type password fallback
- [#882](https://gitlab.com/meltano/meltano/issues/882) Fix recent minor regression regarding `Dashboard` routing
- [#858](https://gitlab.com/meltano/meltano/issues/858) Fix `job_state` bug so that ELT run status polling can properly resume as expected
- [#890](https://gitlab.com/meltano/meltano/issues/890) Fix implementation of default configuration setting to use less code

## 0.36.0 - (2019-08-12)

---

### New

- [#793](https://gitlab.com/meltano/meltano/issues/793) Add introduction module to Connector Settings to allow for helper text as far as signup and documentation links
- [#796](https://gitlab.com/meltano/meltano/issues/796) Add dropdown option to Connector Settings to allow for more defined UI interactions
- [#802](https://gitlab.com/meltano/meltano/issues/802) Add support for Query Filters over columns that are not selected
- [#855](https://gitlab.com/meltano/meltano/issues/855) Add empty state to Dashboards and cleaned up styling for consistency with Analyze's layout
- [#856](https://gitlab.com/meltano/meltano/issues/856) Add contextual information to the Analyze Connection UI to aid user understanding
- [#800](https://gitlab.com/meltano/meltano/issues/800) Add save success feedback for connectors, entities, and connections
- [#817](https://gitlab.com/meltano/meltano/issues/817) Add [Meltano explainer video](https://www.youtube.com/watch?v=2Glsf89WQ5w) to the front page of Meltano.com

### Changes

- [#794](https://gitlab.com/meltano/meltano/issues/794) Update Snowflake fields to have descriptions and utilize tooltip UI
- [#853](https://gitlab.com/meltano/meltano/issues/853) Improve UX for multi-attribute ordering (wider sub-UI for easier reading, clear drop target, and clearer drag animation for reenforcing sorting interaction)
- [#735](https://gitlab.com/meltano/meltano/issues/735) Update Entities UI to only display entity selection "Configure" CTAs for installed (vs. previously all) extractors
- [#548](https://gitlab.com/meltano/meltano/issues/548) Update Meltano mission, vision and path to v1 on [roadmap page](https://meltano.com/docs/roadmap.html) of Meltano.com
- [#824](https://gitlab.com/meltano/meltano/issues/824) Update `meltano select` to use the unique `tap_stream_id` instead of the `stream` property for filtering streams. This adds support for taps with multiple streams with the same name, like, for example, the ones produced by `tap-postgres` when tables with the same name are defined in different schemas.
- [#842](https://gitlab.com/meltano/meltano/issues/842) Collapse Deployment section in the docs to be under [Installation](https://meltano.com/developer-tools/self-hosted-installation.html)

### Fixes

- [#855](https://gitlab.com/meltano/meltano/issues/855) Fix bug that duplicated a dashboard's `reportIds` that also prevented immediate UI feedback when reports were toggled (added or removed) from a dashboard via Analyze's "Add to Dashboard" dropdown
- [#851](https://gitlab.com/meltano/meltano/issues/851) Fix report saving and loading to work with filters and sortBy ordering
- [#852](https://gitlab.com/meltano/meltano/issues/852) Update Scheduling UI to have "Run" button at all times vs conditionally to empower users to run one-off ELT pipelines even if Airflow is installed
- [#852](https://gitlab.com/meltano/meltano/issues/852) Update Scheduling UI "Interval" column with CTA to install Airflow while communicating why via tooltip
- [#852](https://gitlab.com/meltano/meltano/issues/852) Fix initial Orchestration page hydration to properly reflect Airflow installation status
- [#831](https://gitlab.com/meltano/meltano/issues/831) Update `meltano elt` to exit with 1 and report dbt's exit code on an error message when dbt exits with a non-zero code.
- [#857](https://gitlab.com/meltano/meltano/issues/857) Update PluginDiscoveryService to use the cached `discovery.yml` when Meltano can not connect to `meltano.com` while trying to fetch a fresh version of the discovery file.
- [#850](https://gitlab.com/meltano/meltano/issues/850) Fix entities response so entities display as expected (as assumed this simple fix was due to our recent interceptor upgrade)
- [#800](https://gitlab.com/meltano/meltano/issues/800) Fix connector and connection settings to display saved settings by default while falling back and setting defaults if applicable

## 0.35.0 - (2019-08-05)

---

### New

- [!781](https://gitlab.com/meltano/meltano/merge_requests/781) Add new Advanced Tutorial on how to use tap-postgres with Meltano
- [#784](https://gitlab.com/meltano/meltano/issues/784) Add multiple attribute ordering with drag and drop ordering in the UI

### Changes

- [#784](https://gitlab.com/meltano/meltano/issues/784) As part of multiple attribute sorting and keeping the attributes and results sub-UIs in sync, we know autorun queries based on user interaction after the initial explicit "Run" button interaction

## 0.34.2 - (2019-08-01)

---

### Fixes

- [#821](https://gitlab.com/meltano/meltano/issues/821) Fix `meltano config` not properly loading settings defined in the `meltano.yml`
- [#841](https://gitlab.com/meltano/meltano/issues/841) Fix a problem when model names were mangled by the API

## 0.34.1 - (2019-07-30)

---

### Fixes

- [#834](https://gitlab.com/meltano/meltano/issues/834) Fixed a problem with the Meltano UI not having the proper API URL set

## 0.34.0 - (2019-07-29)

---

### New

- [#757](https://gitlab.com/meltano/meltano/issues/757) Update 'meltano permissions' to add support for GRANT ALL and FUTURE GRANTS on tables in schemas
- [#760](https://gitlab.com/meltano/meltano/issues/760) Update 'meltano permissions' to add support for granting permissions on VIEWs
- [#812](https://gitlab.com/meltano/meltano/issues/812) `meltano ui` will now stop stale Airflow workers when starting
- [#762](https://gitlab.com/meltano/meltano/issues/762) Added run ELT via the UI (manages multiple and simultaneous runs)
- [#232](https://gitlab.com/meltano/meltano/issues/232) Meltano now bundles Alembic migrations to support graceful database upgrades

### Changes

- [#828](https://gitlab.com/meltano/meltano/issues/828) Docker installation instructions have been dogfooded, clarified, and moved to Installation section
- [#944](https://gitlab.com/meltano/meltano/issues/944) Update the Transform step's default to "Skip"

### Fixes

- [#807](https://gitlab.com/meltano/meltano/issues/807) Fix filter input validation when editing saved filters
- [#822](https://gitlab.com/meltano/meltano/issues/822) Fix pipeline schedule naming via slugify to align with Airflow DAG naming requirements
- [#820](https://gitlab.com/meltano/meltano/issues/820) Fix `meltano select` not properly connecting to the system database
- [#787](https://gitlab.com/meltano/meltano/issues/787) Fix results sorting to support join tables
- [#832](https://gitlab.com/meltano/meltano/issues/832) Fix schedule creation endpoint to return properly typed response (this became an issue as a result of our recent case conversion interceptor)
- [#819](https://gitlab.com/meltano/meltano/issues/819) Running the Meltano UI using gunicorn will properly update the system database

## 0.33.0 - (2019-07-22)

---

### New

- [#788](https://gitlab.com/meltano/meltano/issues/788) Reydrate filters in Analyze UI after loading a saved report containing filters

### Changes

- [#804](https://gitlab.com/meltano/meltano/issues/804) Connection set in the Design view are now persistent by Design

### Fixes

- [#788](https://gitlab.com/meltano/meltano/issues/788) Properly reset the default state of the Analyze UI so stale results aren't displayed during a new analysis
- [!806](https://gitlab.com/meltano/meltano/merge_requests/806) Fix filters editing to prevent input for `is_null` and `is_not_null` while also ensuring edits to existing filter expressions types adhere to the same preventitive input.
- [#582](https://gitlab.com/meltano/meltano/issues/582) Remove the `export` statements in the default `.env` initialized by `meltano init`.
- [#816](https://gitlab.com/meltano/meltano/issues/816) Fix `meltano install` failing when connections where specified in the `meltano.yml`
- [#786](https://gitlab.com/meltano/meltano/issues/786) Fixed an issue with the SQL engine would mixup table names with join/design names
- [#808](https://gitlab.com/meltano/meltano/issues/808) Fix filter aggregate value with enforced number via `getQueryPayloadFromDesign()` as `input type="number"` only informs input keyboards on mobile, and does not enforce the Number type as expected

## 0.32.2 - (2019-07-16)

---

### New

- [#759](https://gitlab.com/meltano/meltano/issues/759) Added filtering functionality to the Analyze UI while additionally cleaning it up from a UI/UX lens

## 0.32.1 - (2019-07-15)

---

### Fixes

- [#792](https://gitlab.com/meltano/meltano/issues/792) Fix an error when trying to schedule an extractor that didn't expose a `start_date`.

## 0.32.0 - (2019-07-15)

---

### New

- [!718](https://gitlab.com/meltano/meltano/merge_requests/718) Add support for filters (WHERE and HAVING clauses) to MeltanoQuery and Meltano's SQL generation engine
- [#748](https://gitlab.com/meltano/meltano/issues/748) Added the `Connections` plugin to move the Analyze connection settings to the system database
- [#748](https://gitlab.com/meltano/meltano/issues/748) Added the `meltano config` command to manipulate a plugin's configuration

### Fixes

[!726](https://gitlab.com/meltano/meltano/merge_requests/726) Fixed InputDateIso8601's default value to align with HTML's expected empty string default

## 0.31.0 - (2019-07-08)

---

### New

- [#766](https://gitlab.com/meltano/meltano/issues/766) Add Codeowners file so that the "approvers" section on MRs is more useful for contributors
- [#750](https://gitlab.com/meltano/meltano/issues/750) Various UX updates (mostly tooltips) to make the configuration UI for scheduling orchestration easier to understand
- [#739](https://gitlab.com/meltano/meltano/issues/739) Updated `discovery.yml` for better consistency of UI order within each connector's settings (authentication -> contextual -> start/end dates). Improved various settings' `kind`, `label`, and `description`. Added a `documentation` prop to provide a documentation link for involved settings (temp until we have better first class support for more complex setting types)

### Fixes

- [#737](https://gitlab.com/meltano/meltano/issues/737) Fixed UI flash for connector settings when installation is complete but `configSettings` has yet to be set
- [#751](https://gitlab.com/meltano/meltano/issues/751) Fixed the Orchestrations view by properly checking if Airflow is installed so the correct directions display to the user

## 0.30.0 - (2019-07-01)

---

### New

- [#736](https://gitlab.com/meltano/meltano/issues/736) Add "Cancel", "Next", and a message to the entities UI when an extractor doesn't support discovery and thus entity selection
- [#730](https://gitlab.com/meltano/meltano/issues/730) Updated Analyze Models page UI with improved content organization so it is easier to use
- [#710](https://gitlab.com/meltano/meltano/issues/710) Updated connector (extractor and loader) settings with specific control type (text, password, email, boolean, and date) per setting, added form validation, and added an inference by default for password and token fields as a protective measure
- [#719](https://gitlab.com/meltano/meltano/issues/719) Added InputDateIso8601.vue component to standardize date inputs in the UI while ensuring the model data remains in Iso8601 format on the frontend.
- [#643](https://gitlab.com/meltano/meltano/issues/643) Updated `minimallyValidated` computeds so that new users are intentionally funneled through the pipelines ELT setup UI (previously they could skip past required steps)
- [#752](https://gitlab.com/meltano/meltano/issues/752) Fix the schedule having no start_date when the extractor didn't expose a `start_date` setting

### Fixes

- [!703](https://gitlab.com/meltano/meltano/merge_requests/703) Fix `ScheduleService` instantiation due to signature refactor

## 0.29.0 - (2019-06-24)

---

### New

- [#724](https://gitlab.com/meltano/meltano/issues/724) Add the `model-gitlab-ultimate` plugin to Meltano. It includes .m5o files for analyzing data available for Gitlab Ultimate or Gitlab.com Gold accounts (e.g. Epics, Epic Issues, etc) fetched using the Gitlab API. Repository used: https://gitlab.com/meltano/model-gitlab-ultimate
- [#723](https://gitlab.com/meltano/meltano/issues/723) Add proper signage and dedicated sub-navigation area in views/pages. Standardized the view -> sub-view markup relationships for consistent layout. Directory refactoring for improved organization.
- [#612](https://gitlab.com/meltano/meltano/issues/612) Move the plugins' configuration to the database, enabling configuration from the UI

### Changes

- [#636](https://gitlab.com/meltano/meltano/issues/636) Refactored connector logo related logic into a ConnectorLogo component for code cleanliness, reusability, and standardization
- [#728](https://gitlab.com/meltano/meltano/issues/728) Change error notification button link to open the bugs issue template

### Fixes

- [#718](https://gitlab.com/meltano/meltano/issues/718) Fix dynamically disabled transforms always running. Transforms can now be dynamically disabled inside a dbt package and Meltano will respect that. It will also respect you and your time.
- [#684](https://gitlab.com/meltano/meltano/issues/684) Enables WAL on SQLite to handle concurrent processes gracefully
- [#732](https://gitlab.com/meltano/meltano/issues/732) Fix plugin installation progress bar that wasn't updating upon installation completion

## 0.28.0 - (2019-06-17)

---

### New

- [!683](https://gitlab.com/meltano/meltano/issues/683) Add `--start-date` to `meltano schedule` to give the control over the catch up logic to the users
- [#651](https://gitlab.com/meltano/meltano/issues/651) Added model installation in the Analyze UI to bypass an otherwise "back to the CLI step"
- [#676](https://gitlab.com/meltano/meltano/issues/676) Add pipeline schedule UI for viewing and saving pipeline schedules for downstream use by Airflow/Orchestration

### Changes

- [#708](https://gitlab.com/meltano/meltano/issues/708) Enable `tap-gitlab` to run using Gitlab Ultimate and Gitlab.com Gold accounts and extract Epics and Epic Issues.
- [#711](https://gitlab.com/meltano/meltano/issues/711) Add new call to action for submitting an issue on docs site
- [#717](https://gitlab.com/meltano/meltano/issues/717) Enable `dbt-tap-gitlab` to run using Gitlab Ultimate and Gitlab.com Gold accounts and generate transformed tables that depend on Epics and Epic Issues.

### Fixes

- [#716](https://gitlab.com/meltano/meltano/issues/716) Fix entities UI so only installed extractors can edit selections
- [#715](https://gitlab.com/meltano/meltano/issues/715) Remove reimport of Bulma in `/orchestration` route to fix borked styling

## 0.27.0 - (2019-06-10)

---

### New

- [!640](https://gitlab.com/meltano/meltano/merge_requests/640) Google Analytics logo addition for recent tap-google-analytics Extractor addition
- [#671](https://gitlab.com/meltano/meltano/issues/671) Add the `tap-google-analytics` transform to Meltano. It is using the dbt package defined in https://gitlab.com/meltano/dbt-tap-google-analytics
- [#672](https://gitlab.com/meltano/meltano/issues/672) Add the `model-google-analytics` plugin to Meltano. It includes .m5o files for analyzing data fetched from the Google Analytics Reporting API. Repository used: https://gitlab.com/meltano/model-google-analytics
- [#687](https://gitlab.com/meltano/meltano/issues/687) Implemented a killswitch to prevent undefined behaviors when a Meltano project is not compatible with the installed `meltano` version

### Fixes

- [#661](https://gitlab.com/meltano/meltano/issues/661) Fixed empty UI for extractors that lack configuration settings by providing feedback message with actionable next steps
- [#663](https://gitlab.com/meltano/meltano/issues/663) Fixed Airflow error when advancing to Orchestration step after installing and saving a Loader configuration
- [#254](https://gitlab.com/meltano/meltano/issues/254) Fixed `meltano init` not working on terminal with cp1252 encoding
- [#254](https://gitlab.com/meltano/meltano/issues/254) Fixed `meltano add/install` crashing on Windows
- [#664](https://gitlab.com/meltano/meltano/issues/664) Minor CSS fix ensuring Airflow UI height is usable (side-effect of recent reparenting)
- [#679](https://gitlab.com/meltano/meltano/issues/679) Fix an issue with `meltano select` emitting duplicate properties when the property used the `anyOf` type
- [#650](https://gitlab.com/meltano/meltano/issues/650) Add `MELTANO_DISABLE_TRACKING` environment variable to disable all tracking
- [#670](https://gitlab.com/meltano/meltano/issues/670) Update tests to not send tracking events

## 0.26.0 - (2019-06-03)

---

### New

- [#603](https://gitlab.com/meltano/meltano/issues/603) `meltano select` now supports raw JSON Schema as a valid Catalog
- [#537](https://gitlab.com/meltano/meltano/issues/537) Add Extractor for Google Analytics (`tap-google-analytics`) to Meltano. It uses the tap defined in https://gitlab.com/meltano/tap-google-analytics/

### Changes

- [#621](https://gitlab.com/meltano/meltano/issues/621) Added new tutorial for tap-gitlab
- [#657](https://gitlab.com/meltano/meltano/issues/657) Update Analyze page to have single purpose views

### Fixes

- [#645](https://gitlab.com/meltano/meltano/issues/645) Fixed confusion around Loader Settings and Analytics DB Connector Settings
- [#580](https://gitlab.com/meltano/meltano/issues/580) Fixed `project_compiler` so the Analyze page can properly display custom topics
- [#658](https://gitlab.com/meltano/meltano/issues/658) Fixed the Analyze page when no models are present
- [#603](https://gitlab.com/meltano/meltano/issues/603) Fix an issue where `meltano select` would incorrectly report properties as excluded
- [#603](https://gitlab.com/meltano/meltano/issues/603) Fix an issue where `meltano select` incorrectly flatten nested properties
- [#553](https://gitlab.com/meltano/meltano/issues/553) Fix an issue where running `meltano select --list` for the first time would incorrectly report properties

### Break

## 0.25.0 - (2019-05-28)

---

### New

- [#586](https://gitlab.com/meltano/meltano/issues/586) `meltano ui` now automatically start Airflow if installed; Airflow UI available at `Orchestration`.
- [#592](https://gitlab.com/meltano/meltano/issues/592) Added baseline UX feedback via toast for uncaught API response errors with a link to "Submit Bug"
- [#642](https://gitlab.com/meltano/meltano/issues/642) Improved UX during extractor plugin installation so settings can be configured _during_ installation as opposed to waiting for the (typically lengthy) install to complete
- [!647](https://gitlab.com/meltano/meltano/merge_requests/647) Added preloader for occasional lengthy extractor loading and added feedback for lengthy entities loading
- [#645](https://gitlab.com/meltano/meltano/issues/645) Added an Analyze landing page to facilitate future sub-UIs including the Analyze database settings; Added proper Loader Settings UI.

### Fixes

- [#645](https://gitlab.com/meltano/meltano/issues/645) Fixed confusion around Loader Settings and Analyze database settings

## 0.24.0 - (2019-05-06)

---

### New

- [#622](https://gitlab.com/meltano/meltano/issues/622) Added ELT flow UI Routes & Deep Linking to advance user through next steps after each step's save condition vs. requiring them to manually click the next step to advance
- [#598](https://gitlab.com/meltano/meltano/issues/598) Updated color and greyscale use in the context of navigation and interactive elements to better communicate UI hierarchy
- [#607](https://gitlab.com/meltano/meltano/issues/607) Add "All/Default/Custom" button bar UI for improved entities selection UX
- [#32](https://gitlab.com/meltano/meltano-marketing/issues/32) Integrate Algolia Search for docs
- [#590](https://gitlab.com/meltano/meltano/issues/590) Add documentation for deploying Meltano in ECS
- [#628](https://gitlab.com/meltano/meltano/issues/628) Add documentation for tap-mongodb
- [!605](https://gitlab.com/meltano/meltano/merge_requests/605) Added tooltips for areas of UI that are WIP for better communication of a feature's status

### Changes

- [375](https://gitlab.com/meltano/meltano/issues/375) Meltano can now run on any host/port

### Fixes

- [#595](https://gitlab.com/meltano/meltano/issues/595) Fix `meltano invoke` not working properly with `dbt`
- [#606](https://gitlab.com/meltano/meltano/issues/606) Fix `SingerRunner.bookmark_state()` to properly handle and store the state output from Targets as defined in the Singer.io Spec.

## 0.23.0 - (2019-04-29)

---

### New

- [#32](https://gitlab.com/meltano/meltano-marketing/issues/32) Integrate Algolia Search for docs

### Changes

- [#522](https://gitlab.com/meltano/meltano/issues/522) Update Carbon tutorial with new instructions and screenshots

## 0.22.0 - (2019-04-24)

---

### New

- [#477](https://gitlab.com/meltano/meltano/issues/477) Add ability for users to sign up for email newsletters
- [!580](https://gitlab.com/meltano/meltano/merge_requests/580) Add sorting to plugins for improved UX, both UI via extractors/loaders/etc. and `meltano discover all` benefit from sorted results
- [!528](https://gitlab.com/meltano/meltano/issues/528) Add documentation for RBAC alpha feature and environment variables

### Changes

- [#588](https://gitlab.com/meltano/meltano/issues/588) Updated core navigation and depth hierarchy styling to facilitate main user flow and improved information architecture
- [#591](https://gitlab.com/meltano/meltano/issues/591) Revert #484: remove `meltano ui` being run outside a Meltano project.
- [#584](https://gitlab.com/meltano/meltano/issues/584) Initial v1 for enabling user to setup ELT linearly through the UI via a guided sequence of steps

### Fixes

- [#600](https://gitlab.com/meltano/meltano/issues/600) Fix a bug with meltano select when the extractor would output an invalid schema
- [#597](https://gitlab.com/meltano/meltano/issues/597) Automatically open the browser when `meltano ui` is run

## 0.21.0 - (2019-04-23)

---

### New

- [#477](https://gitlab.com/meltano/meltano/issues/477) Add ability for users to sign up for email newsletters

### Changes

- [#591](https://gitlab.com/meltano/meltano/issues/591) Revert #484: remove `meltano ui` being run outside a Meltano project.

## 0.20.0 - (2019-04-15)

---

### New

- Add documentation on custom transformations and models. Link to Tutorial: https://www.meltano.com/tutorials/create-custom-transforms-and-models.html

## 0.19.1 - (2019-04-10)

---

### New

- [#539](https://gitlab.com/meltano/meltano/issues/539) Add Tutorial for "Using Jupyter Notebooks" with Meltano
- [#534](https://gitlab.com/meltano/meltano/issues/534) Add UI entity selection for a given extractor
- [#520](https://gitlab.com/meltano/meltano/issues/520) Add v1 UI for extractor connector settings
- [#486](https://gitlab.com/meltano/meltano/issues/486) Add the `model-gitlab` plugin to Meltano. It includes .m5o files for analyzing data fetched using the Gitlab API. Repository used: https://gitlab.com/meltano/model-gitlab
- [#500](https://gitlab.com/meltano/meltano/issues/500) Add the `model-stripe` plugin to Meltano. It includes .m5o files for analyzing data fetched using the Stripe API. Repository used: https://gitlab.com/meltano/model-stripe
- [#440](https://gitlab.com/meltano/meltano/issues/440) Add the `model-zuora` plugin to Meltano. It includes .m5o files for analyzing data fetched using the Zuora API. Repository used: https://gitlab.com/meltano/model-zuora
- [#541](https://gitlab.com/meltano/meltano/issues/541) Add a 404 page for missing routes on the web app

### Fixes

- [#576](https://gitlab.com/meltano/meltano/issues/576) Fix switching between designs now works
- [#555](https://gitlab.com/meltano/meltano/issues/555) Fix `meltano discover` improperly displaying plugins
- [#530](https://gitlab.com/meltano/meltano/issues/530) Fix query generation for star schemas
- [#575](https://gitlab.com/meltano/meltano/issues/575) Move Airflow configuration to .meltano/run/airflow
- [#571](https://gitlab.com/meltano/meltano/issues/571) Fix various routing and API endpoint issues related to recent `projects` addition

## 0.19.0 - (2019-04-08)

---

### New

- [#513](https://gitlab.com/meltano/meltano/issues/513) Added initial e2e tests for the UI
- [#431](https://gitlab.com/meltano/meltano/issues/431) Add the `tap-zendesk` transform to Meltano. It is using the dbt package defined in https://gitlab.com/meltano/dbt-tap-zendesk
- [484](https://gitlab.com/meltano/meltano/issues/484) Updated `meltano ui` to automatically launch the UI, and projects from the UI (previously only an option in the CLI)
- [#327](https://gitlab.com/meltano/meltano/issues/327) Add `meltano add --custom` switch to enable integration of custom plugins
- [#540](https://gitlab.com/meltano/meltano/issues/540) Add CHANGELOG link in intro section of the docs
- [#431](https://gitlab.com/meltano/meltano/issues/431) Add the `model-zendesk` plugin to Meltano. It includes .m5o files for analyzing data fetched using the Zendesk API. Repository used: https://gitlab.com/meltano/model-zendesk
- [!544](https://gitlab.com/meltano/meltano/merge_requests/544) Add support for extracting data from CSV files by adding [tap-csv](https://gitlab.com/meltano/tap-csv) to Meltano
- [#514](https://gitlab.com/meltano/meltano/issues/514) Add 'airflow' orchestrators plugin to enable scheduling
- Add the `tap-zuora` transform to Meltano. It is using the dbt package defined in https://gitlab.com/meltano/dbt-tap-zuora

### Changes

- [#455](https://gitlab.com/meltano/meltano/issues/455) Add documentation about `target-snowflake`

### Fixes

- [#507](https://gitlab.com/meltano/meltano/issues/507) Ensure design name and table name don't need to match so multiple designs can leverage a single base table
- [#551](https://gitlab.com/meltano/meltano/issues/551) Fix HDA queries generated when an attribute is used both as a column and as an aggregate.
- [#559](https://gitlab.com/meltano/meltano/issues/559) Add support for running custom transforms for taps without default dbt transforms.

## 0.18.0 - (2019-04-02)

---

### New

- [#432](https://gitlab.com/meltano/meltano/issues/432) Add the `tap-zuora` transform to Meltano. It is using the dbt package defined in https://gitlab.com/meltano/dbt-tap-zuora

### Changes

- Remove Snowflake references from advanced tutorial.
- [#2 dbt-tap-zuora](https://gitlab.com/meltano/dbt-tap-zuora/issues/2) Remove custom SFDC related attributes from Zuora Account and Subscription Models
- Update [Contributing - Code Style](https://meltano.com/docs/contributing.html#code-style) documentation to including **pycache** troubleshooting

### Fixes

- [#529](https://gitlab.com/meltano/meltano/issues/529) Resolve "SFDC Tutorial - ELT Fails due to invalid schema.yml" by [#4 dbt-tap-salesforce](https://gitlab.com/meltano/dbt-tap-salesforce/issues/4) removing the schema.yml files from the dbt models for tap-salesforce.
- [#502](https://gitlab.com/meltano/meltano/issues/502) Fix the situation where an m5o has no joins, the design still will work.

## 0.17.0 - (2019-03-25)

---

### New

- [#485](https://gitlab.com/meltano/meltano/issues/485) Added various UI unit tests to the Analyze page
- [#370](https://gitlab.com/meltano/meltano/issues/370) Enabled authorization using role-based access control for Designs and Reports

### Changes

- [#283](https://gitlab.com/meltano/meltano/issues/283) Silence pip's output when there is not error
- [#468](https://gitlab.com/meltano/meltano/issues/468) Added reminder in docs regarding the need for `source venv/bin/activate` in various situations and added minor copy updates

### Fixes

- [#433](https://gitlab.com/meltano/meltano/issues/433) Add the `sandbox` configuration to `tap-zuora`.
- [#501](https://gitlab.com/meltano/meltano/issues/501) Fix `meltano ui` crashing when the OS ran out of file watcher.
- [#510](https://gitlab.com/meltano/meltano/issues/510) Fix an issue when finding the current Meltano project in a multi-threaded environment.
- [#494](https://gitlab.com/meltano/meltano/issues/494) Improved documentation around tutorials and Meltano requirements
- [#492](https://gitlab.com/meltano/meltano/issues/492) A few small contextual additions to help streamline the release process
- [#503](https://gitlab.com/meltano/meltano/issues/503) Fix a frontend sorting issue so the backend can properly generate an up-to-date query

## 0.16.0 - (2019-03-18)

---

### New

- Add support for extracting data from Gitlab through the updated tap-gitlab (https://gitlab.com/meltano/tap-gitlab)
- Add the `tap-gitlab` transform to Meltano. It is using the dbt package defined in https://gitlab.com/meltano/dbt-tap-gitlab
- Add "Copy to Clipboard" functionality to code block snippets in the documentation
- Add the `tap-stripe` transform to Meltano. It is using the dbt package defined in https://gitlab.com/meltano/dbt-tap-stripe
- Add new command `meltano add model [name_of_model]`
- Add models to the available plugins

### Changes

- Various documentation [installation and tutorial improvements](https://gitlab.com/meltano/meltano/issues/467#note_149858308)
- Added troubleshooting button to help users add context to a pre-filled bug issue

### Fixes

- Fix the API database being mislocated
- Replaced the stale Meltano UI example image in the Carbon Emissions tutorial
- 473: Fix the docker image (meltano/meltano) from failing to expose the API

## 0.15.1 - (2019-03-12)

---

### Fixes

- locks down dependencies for issues with sqlalchemy snowflake connector

## 0.15.0 - (2019-03-11)

---

### New

- Add Salesforce Tutorial to the docs
- Add documentation for the permissions command
- Add tracking for the `meltano ui` command

### Fixes

- Updated analytics to properly recognize SPA route changes as pageview changes

## 0.14.0 - (2019-03-04)

---

### New

- Update stages table style in docs
- Add custom transforms and models tutorial to the docs

### Changes

- Add api/v1 to every route
- Update DbtService to always include the my_meltano_project model when transform runs

### Fixes

- Resolved duplicate display issue of Dashboards and Reports on the Files page
- Removed legacy `carbon.dashboard.m5o` (regression from merge)
- Updated dashboards and reports to use UI-friendly name vs slugified name
- Fix minor clipped display issue of right panel on `/settings/database`
- Fix minor display spacing in left panel of Settings
- Fix dashboard page to properly display a previously active dashboard's updated reports
- Fix pre-selected selections for join aggregates when loading a report
- Fix charts to display multiple aggregates (v1)
- Fix 404 errors when refreshing the frontend
- Fix a regression where the Topics would not be shown in the Files page

## 0.13.0 - (2019-02-25)

---

### New

- Add the `tap-salesforce` transform to Meltano. It is using the dbt package defined in https://gitlab.com/meltano/dbt-tap-salesforce
- Add m5o model and tables for tap-salesforce
- Updated the deep-link icon (for Dashboards/Reports on the Files page)

### Changes

- Polished the RBAC view, making it clearer the feature is experimental.
- Rename "Models" to "Topics"
- Use the current connection's schema when generating queries at run time for Postgres Connections.
- Add support for multiple Aggregates over the same attribute when generating HDA queries.

## 0.12.0 - (2019-02-21)

---

### New

- UI cleanup across routes (Analyze focus) and baseline polish to mitigate "that looks off comments"
- Update installation and contributing docs
- Meltano implement role-based access control - [!368](https://gitlab.com/meltano/meltano/merge_requests/368)
- Add version CLI commands for checking current Meltano version
- Add deep linking to dashboards
- Add deep linking to reports

### Fixes

- Fixed a problem when environment variables where used as default values for the CLI - [!390](https://gitlab.com/meltano/meltano/merge_requests/390)
- Fixed dashboards initial load issue due to legacy (and empty) `carbon.dashboard.m5o` file
- New standardized approach for `.m5o` id generation (will need to remove any dashboard.m5o and report.m5o)

## 0.11.0 - (2019-02-19)

---

### New

- Update installation and contributing docs
- Add support for generating Hyper Dimensional Aggregates (HDA)
- Add internal Meltano classes for representing and managing Designs, Table, Column, Aggregate, Definitions, and Query definitions

### Changes

- Move core functionality out of `api/controllers` to `/core/m5o` (for m5o and m5oc management) and `/core/sql` (for anything related to sql generation)

### Fixes

- Fixed a problem when environment variables where used as default values for the CLI - [!390](https://gitlab.com/meltano/meltano/merge_requests/390)

## 0.10.0 - (2019-02-12)

---

### New

- Add gunicorn support for Meltano UI as a WSGI application - [!377](https://gitlab.com/meltano/meltano/merge_requests/377)
- Meltano will now generate the minimal joins when building SQL queries - [!382](https://gitlab.com/meltano/meltano/merge_requests/382)

### Changes

- Add analytics to authentication page
- Meltano will now use SQLite for the job log. See https://meltano.com/docs/architecture.html#job-logging for more details.
- Removed manual `source .env` step in favor of it running automatically

### Fixes

- Meltano will correctly source the `.env`
- fixed charts to render as previously they were blank
- Fixed Analyze button groupd CSS to align as a single row

### Breaks

- Meltano will now use SQLite for the job log. See https://meltano.com/docs/architecture.html#job-logging for more details.
- URL routing updates ('/model' to '/files', removed currently unused '/extract', '/load', '/transform' and '/project/new')

## 0.9.0 - (2019-02-05)

---

### New

- add ability to save reports
- add ability to update an active report during analysis
- add ability to load reports
- add dashboards page and related add/remove report functionality

### Changes

- Generate default `Meltano UI` connection for the `meltano.db` SQLite DB when a new project is created with `meltano init`
- updated main navigation to Files, Analysis, and Dashboards
- Update the `meltano permissions grant` command to fetch the existing permissions from the Snowflake server and only return sql commands for permissions not already assigned
- Add `--diff` option to the `meltano permissions grant` command to get a full diff with the permissions already assigned and new ones that must be assigned

### Fixes

- Entry model definition correctly defines `region_id`.
- Updated the Fundamentals documentation section regarding reports
- Fixed Files page for empty state of Dashboards and Reports
- Fixed Analyze page's left column to accurately preselect columns and aggregates after loading a report

## 0.8.0 - (2019-01-29)

---

### New

- Add tracking of anonymous `meltano cli` usage stats to Meltano's Google Analytics Account
- Add `project_config.yml` to all meltano projects to store concent for anonymous usage tracking and the project's UUID

### Changes

- Add `--no_usage_stats` option to `meltano init <project_name>` to allow users to opt-out from anonymous usage stats tracking
- Bundled Meltano models are now SQLite compatible.

## 0.7.0 - (2019-01-22)

---

### New

- Added basic authentication support for meltano ui.
- Meltano will now automatically source the .env
- Updated docs with `.m5o` authoring requirements and examples
- add support for timeframes in tables
- add basic analytics to understand usage
- add disabled UI for the lack of timeframes support in sqlite
- update Results vs. SQL UI focus based on a results response or query update respectively

### Changes

- Meltano will now discover components based on `https://meltano.com/discovery.yml`
- sample designs are now packaged with meltano

### Fixes

- Updated mobile menu to work as expected
- Updated tutorial docs with improved CLI commands and fixed the host setting to `localhost`

## 0.6.1 - (2019-01-15)

---

## 0.6.0 - (2019-01-15)

---

### New

- add new command `meltano add transform [name_of_dbt_transformation]`
- add transforms to the available plugins

### Changes

- Auto install missing plugins when `meltano elt` runs
- Terminology updates for simpler understanding

### Fixes

- Edit links on the bottom of doc pages are working now

### Breaks

- Updated docs tutorial bullet regarding inaccurate "Validate" button

## 0.5.0 - (2019-01-09)

---

### New

- ensure `meltano init <project-name>` runs on windows
- settings ui now provides sqlite-specific controls for sqlite dialect
- add `target-sqlite` to available loaders for meltano projects
- add new command `meltano add transformer [name_of_plugin]`
- add transformers (dbt) to the available plugins

### Changes

- extractors and loaders are arguments in the elt command instead of options
- `meltano www` is now `meltano ui`
- remove dbt installation from `meltano init`
- move everything dbt related under `transform/`
- update `meltano elt` to not run transforms by default
- update `meltano elt` to auto generate the job_id (job_id has been converted to an optional argument)

### Fixes

- left joins now work correctly in analyze.
- fixed broken sql toggles in analyze view
- fixed sql output based on sql toggles in analyze view

## 0.4.0 - (2019-01-03)

---

### New

- add Using Superset with Meltano documentation

## 0.3.3 - (2018-12-21)

---

## 0.3.2 - (2018-12-21)

---

## 0.3.1 - (2018-12-21)

---

### Changes

- add default models for 'tap-carbon-intensity'.
- Meltano Analyze is now part of the package.
- removes database dependency from Meltano Analyze and uses .ma files
- update the error message when using Meltano from outside a project - [!238](https://gitlab.com/meltano/meltano/merge_requests/238)

## 0.3.0 - (2018-12-18)

---

### New

- updated Settings view so each database connection can be independently disconnected
- add `meltano select` to manage what is extracted by a tap.

### Changes

- documentation site will utilize a new static site generation tool called VuePress

- meltano.com will be deployed from the meltano repo

### Fixes

- model dropdown now updates when updating database (no longer requires page refresh)
- prevent model duplication that previously occurred after subsequent "Update Database" clicks

## 0.2.2 - (2018-12-11)

---

### Changes

- documentation site will utilize a new static site generation tool called VuePress
- first iteration of joins (working on a small scale)

## 0.2.1 - (2018-12-06)

---

### Fixes

- resolve version conflict for `idna==2.7`
- fix the `discover` command in the docker images
- fix the `add` command in the docker images
- fix module not found for meltano.core.permissions.utils

## 0.2.0 - (2018-12-04)

---

### New

- add `meltano permissions grant` command for generating permission queries for Postgres and Snowflake - [!90](https://gitlab.com/meltano/meltano/merge_requests/90)
- add 'tap-stripe' to the discovery

### Changes

- demo with [carbon intensity](https://gitlab.com/meltano/tap-carbon-intensity), no API keys needed
- .ma file extension WIP as alternative to lkml

### Fixes

- fix order in Meltano Analyze

## 0.1.4 - (2018-11-27)

### Fixes

- add default values for the 'www' command - [!185](https://gitlab.com/meltano/meltano/merge_requests/185)
- add CHANGELOG.md
- fix a problem with autodiscovery on taps - [!180](https://gitlab.com/meltano/meltano/merge_requests/180)

### Changes

- move the 'api' extra package into the default package
- add 'tap-fastly' to the discovery

---

## 0.1.3

### Changes

- remove `setuptools>=40` dependency
- `meltano` CLI is now in the `meltano` package

## 0.1.2

### Fixes

- target output state is now saved asynchronously

## 0.1.1

### Changes

- initial release<|MERGE_RESOLUTION|>--- conflicted
+++ resolved
@@ -17,7 +17,6 @@
 
 ### Breaks
 
-<<<<<<< HEAD
 
 ## 1.21.2 - (2020-02-18)
 
@@ -107,8 +106,6 @@
 - [#1675](https://gitlab.com/meltano/meltano/issues/1675) Fix future grant diffing for databases and schemas
 - [#1674](https://gitlab.com/meltano/meltano/issues/1674) Fix duplicate pipelines bug resulting from recent addition to view and update existing connections
 
-=======
->>>>>>> 4af2d114
 ## 1.19.2 - (2020-02-06)
 
 ---
