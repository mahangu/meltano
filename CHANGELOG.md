# CHANGELOG

All notable changes to this project will be documented in this file.
This project adheres to [Semantic Versioning](http://semver.org/) and [Keep a Changelog](http://keepachangelog.com/).

<<<<<<< HEAD


=======
>>>>>>> 08e840bc
## Unreleased

---

### New

- [#1343](https://gitlab.com/meltano/meltano/issues/1343) Add current Meltano version to main navigation

### Changes

### Fixes

### Breaks

<<<<<<< HEAD

## 1.9.1 - (2019-12-04)
---

### Fixes

- [#1355](https://gitlab.com/meltano/meltano/issues/1355) Upgrade version of `discovery.yml` so that not upgraded Meltano instances with a pre v1.9.0 Meltano version do not break.


=======
>>>>>>> 08e840bc
## 1.9.0 - (2019-12-03)

---

### New

- [marketing#103](https://gitlab.com/meltano/meltano-marketing/issues/103) Add Google Site Verification token to site
- [#1346](https://gitlab.com/meltano/meltano/issues/1346) Add new tutorial for using FileZilla with a Meltano project
- [#1292](https://gitlab.com/meltano/meltano/issues/1292) Add guide for setting up Meltano projects on meltanodata.com

### Changes

- [#1341](https://gitlab.com/meltano/meltano/issues/1341) Various `discovery.yml` and connector configuration UI updates to improve UX.
- [#1341](https://gitlab.com/meltano/meltano/issues/1341) Updated documentation to communicate the various optional settings of a connector

### Fixes

- [#1334](https://gitlab.com/meltano/meltano/issues/1334) Fix automatic population of airflow.cfg after installation
- [#1344](https://gitlab.com/meltano/meltano/issues/1344) Fix an ELT automatic discovery error when running Meltano on Python3.6

## 1.8.0 - (2019-12-02)

---

### New

- [#764](https://gitlab.com/meltano/meltano/issues/764) Add plugin profiles to enable multiple configurations for extractors
- [#1081](https://gitlab.com/meltano/meltano/issues/1081) Add ability to delete data pipelines
- [#1217](https://gitlab.com/meltano/meltano/issues/1217) Add "Test Connection" button to validate connection settings prior to ELT runs
- [#1236](https://gitlab.com/meltano/meltano/issues/1236) Add contextual Analyze CTAs in the Job Log UI
- [#1271](https://gitlab.com/meltano/meltano/issues/1271) Add labels in discovery.yml for easy brand definition

### Changes

- [#1323](https://gitlab.com/meltano/meltano/issues/1323) Add CTA to send users to Typeform to provide info for setting up a hosted dashboard

- [#1323](https://gitlab.com/meltano/meltano/issues/1323) Add CTA to send users to Typeform to provide info for setting up a hosted dashboard
- [#1271](https://gitlab.com/meltano/meltano/issues/1271) Improve messaging on tap and target settings modals
- [#1226](https://gitlab.com/meltano/meltano/issues/1226) Update Pipelines main navigation link to show all data pipeline schedules if that step has been reached
- [#1323](https://gitlab.com/meltano/meltano/issues/1323) Add CTA to send users to Typeform to provide info for setting up a hosted dashboard
- [#1271](https://gitlab.com/meltano/meltano/issues/1271) Improve messaging on tap and target settings modals
- [#1246](https://gitlab.com/meltano/meltano/issues/1246) Update the [Salesforce API + Postgres](https://www.meltano.com/tutorials/salesforce-and-postgres.html) Tutorial to use Meltano UI for setting up the Extractor and Loader, running the ELT pipeline and analyzing the results.

- [#1225](https://gitlab.com/meltano/meltano/issues/1225) Update dbt docs link to be conditional so the user doesn't experience 404s

## 1.7.2 - (2019-11-26)

---

### Fixes

- [#1318](https://gitlab.com/meltano/meltano/merge_requests/1318/) Pin dbt version to `v0.14.4` to address Meltano Transformation failing when using dbt `v0.15.0`

## 1.7.1 - (2019-11-25)

---

### Fixes

- [#1184](https://gitlab.com/meltano/meltano/merge_requests/1184/) Fix `contextualModels` implementation for contextual CTAs in Job Log modal

## 1.7.0 - (2019-11-25)

---

### New

- [#1236](https://gitlab.com/meltano/meltano/issues/1236) Add contextual Analyze CTAs in the Job Log UI

### Fixes

- [#1298](https://gitlab.com/meltano/meltano/issues/1298) Let default entity selection be configured in discovery.yml under `select`
- [#1298](https://gitlab.com/meltano/meltano/issues/1298) Define default entity selection for tap-salesforce
- [#1304](https://gitlab.com/meltano/meltano/issues/1304) Fix Meltano subprocess fetching large catalogs (e.g. for Salesforce) getting stuck do to the subprocess' stderr buffer filling and the process getting deadlocked.

## 1.6.0 - (2019-11-18)

---

### New

- [#1235](https://gitlab.com/meltano/meltano/issues/1235) Add help link button in the app
- [#1285](https://gitlab.com/meltano/meltano/issues/1285) Add link to YouTube guidelines for release instructions
- [#1277](https://gitlab.com/meltano/meltano/issues/1277) Move sections that don't apply to outside contributors from Contributing and Roadmap docs to Handbook: Release Process, Release Schedule, Demo Day, Speedruns, DigitalOcean Marketplace

### Changes

- [#1257](https://gitlab.com/meltano/meltano/issues/1257) Prevent modified logo file upon each build
- [#1289](https://gitlab.com/meltano/meltano/issues/1289) Dismiss all modals when using the escape key
- [#1282](https://gitlab.com/meltano/meltano/issues/1282) Remove Entity Selection from the UI (still available in CLI) and default to "All" entities for a given data source
- [#1303](https://gitlab.com/meltano/meltano/issues/1303) Update the configuration options for the Salesforce Extractor to only include relevant properties. Remove properties like the client_id that were not used for username/password authentication.
- [#1308](https://gitlab.com/meltano/meltano/issues/1308) Update the configuration options for the Marketo Extractor to use a Start Date instead of a Start Time.

### Fixes

- [#1297](https://gitlab.com/meltano/meltano/issues/1297) Get actual latest ELT job log by sorting matches by creation time with nanosecond resolution
- [#1297](https://gitlab.com/meltano/meltano/issues/1297) Fix pipeline failure caused by jobs that require true concurrency being executed on CI runners that don't

## 1.5.0 - (2019-11-11)

---

### New

- [#1222](https://gitlab.com/meltano/meltano/issues/1222) Include static application security testing (SAST) in the pipeline
- [#1164](https://gitlab.com/meltano/meltano/issues/1164) Add "transform limitations" message to Transform UI
- [#1272](https://gitlab.com/meltano/meltano/issues/1272) Add Vuepress plugin to generate a sitemap on website build
- [meltano-marketing#89](https://gitlab.com/meltano/meltano-marketing/issues/89) Adds basic title and meta descriptions to all public-facing website & documentation pages.

### Changes

- [#1239](https://gitlab.com/meltano/meltano/issues/1239) Update header buttons layout on small viewports
- [#1019](https://gitlab.com/meltano/meltano/issues/1019) Automatically update package.json file versions
- [#1253](https://gitlab.com/meltano/meltano/issues/1253) Do not allow `meltano` command invocation without any argument
- [#1192](https://gitlab.com/meltano/meltano/issues/1192) Improve helper notes associated with each Extract, Load, and Transform step to better communicate the purpose of each
- [#1201](https://gitlab.com/meltano/meltano/issues/1201) Improved "Auto Advance" messaging regarding Entity Selection. We also doubled the default toast time to improve likelihood of reading feedback.
- [#1191](https://gitlab.com/meltano/meltano/issues/1191) update Google Analytics extractor documentation to explain how to set up the Google Analytics API, and remove duplicate instructions from the [Google Analytics API + Postgres tutorial](http://meltano.com/tutorials/google-analytics-with-postgres.html#prerequisites)
- [#1199](https://gitlab.com/meltano/meltano/issues/1199) Add example and sample CSV files to the CSV extractor documentation
- [#1247](https://gitlab.com/meltano/meltano/issues/1247) Update the [Loading CSV Files to a Postgres Database](https://www.meltano.com/tutorials/csv-with-postgres.html) Tutorial to use Meltano UI for setting up the Extractor and Loader, running the ELT pipeline and analyzing the results. Also provide all the files used in the tutorial (transformations, models, etc) as downloadable files.
- [#1279] Revise ["Roadmap" section](https://meltano.com/docs/roadmap.html) of the docs with clarified persona, mission, vision, and re-order content
- [#1134](https://gitlab.com/meltano/meltano/issues/1134) Update the [GitLab API + Postgres](https://www.meltano.com/tutorials/gitlab-and-postgres.html). Include video walk-through and update the end to end flow to only use Meltano UI.
- [#95](https://gitlab.com/meltano/meltano-marketing/issues/95) Update the DigitalOcean CTA to go to the public directory page for the Meltano droplet
- [#1270](https://gitlab.com/meltano/meltano/issues/1270) Main navigation "Pipeline" to "Pipelines" to reinforce multiple vs. singular (conflicts a bit with the verb approach of the other navigation items but we think it's worth it for now)
- [#1240](https://gitlab.com/meltano/meltano/issues/1240) Provide clarity around how Airflow can be used directly in documentation and UI
- [#1263](https://gitlab.com/meltano/meltano/issues/1263) Document lack of Windows support and suggest WSL, Docker

### Fixes

- [#1259](https://gitlab.com/meltano/meltano/issues/1259) Fix `meltano elt` not properly logging errors happening in the ELT process
- [#1183](https://gitlab.com/meltano/meltano/issues/1183) Fix a race condition causing the `meltano.yml` to be empty in some occurence
- [#1258](https://gitlab.com/meltano/meltano/issues/1258) Fix format of custom extractor's capabilities in meltano.yml
- [#1215](https://gitlab.com/meltano/meltano/issues/1215) Fix intercom documentation footer overlap issue.
- [#1215](https://gitlab.com/meltano/meltano/issues/1215) Fix YouTube iframes to be responsive (resolves unwanted side-effect of horizontal scrollbar at mobile/tablet media queries)

## 1.4.0 - (2019-11-04)

---

### New

- [#1208](https://gitlab.com/meltano/meltano/issues/1208) Add description to `Plugin` definition and updated `discovery.yml` and UI to consume it
- [#1195](https://gitlab.com/meltano/meltano/issues/1195) Add temporary message in configuration communicating their global nature until "Profiles" are implemented
- [#1245](https://gitlab.com/meltano/meltano/issues/1245) Add detailed information on the documentation about events tracked by Meltano when Anonymous Usage Data tracking is enabled.
- [#1228](https://gitlab.com/meltano/meltano/issues/1228) Add preselections of the first column and aggregate of base table to initialize Analyze with data by default.

### Changes

- [#1244](https://gitlab.com/meltano/meltano/issues/1244) Add instructions on how to deactivate a virtual environment
- [#1082](https://gitlab.com/meltano/meltano/issues/1082) Meltano will now enable automatically DAGs created in Airflow
- [#1231](https://gitlab.com/meltano/meltano/issues/1231) Update CLI output during project initialization
- [#1126](https://gitlab.com/meltano/meltano/issues/1126) Minor UI updates to improve clarity around Schedule step and Manual vs Orchestrated runs
- [#1210](https://gitlab.com/meltano/meltano/issues/1210) Improved SQLite loader configuration context (name and description)
- [#1185](https://gitlab.com/meltano/meltano/issues/1185) Remove majority of unimplemented placeholder UI buttons
- [#1166](https://gitlab.com/meltano/meltano/issues/1166) Clarify in documentation that plugin configuration is stored in the `.meltano` directory, which is in `.gitignore`.
- [#1200](https://gitlab.com/meltano/meltano/issues/1200) Link to new Getting Help documentation section instead of issue tracker where appropriate

- [#1227](https://gitlab.com/meltano/meltano/issues/1227) Update Notebook `MainNav` link to jump to our Jupyter Notebook docs

### Fixes

- [#1075](https://gitlab.com/meltano/meltano/issues/1075) Fix a bug that caused `target-csv` to fail.
- [#1233](https://gitlab.com/meltano/meltano/issues/1233) Fix the Design page failing to load a Design that has timeframes on the base table
- [#1187](https://gitlab.com/meltano/meltano/issues/1187) Updated configuration to support `readonly` kind to prevent unwanted editing
- [#1187](https://gitlab.com/meltano/meltano/issues/1187) Updated configuration to setting resets to prevent unwanted editing
- [#1187](https://gitlab.com/meltano/meltano/issues/1187) Updated configuration to conditionally reset certain settings to prevent unwanted editing
- [#1187](https://gitlab.com/meltano/meltano/issues/1187) Updated configuration to prevent unwanted editing until we handle this properly with role-based access control
- [#1187](https://gitlab.com/meltano/meltano/issues/1187) Updated certain connector configuration settings with a `readonly` flag to prevent unwanted editing in the UI. This is temporary and will be removed when we handle this properly with role-based access control.
- [#1198](https://gitlab.com/meltano/meltano/issues/1198) Fix "More Info." link in configuration to properly open a new tab via `target="_blank"`

- [#1229](https://gitlab.com/meltano/meltano/issues/1229) Improve extractor schema autodiscovery error messages and don't attempt autodiscovery when it is known to not be supported, like in the case of tap-gitlab
- [#1207](https://gitlab.com/meltano/meltano/issues/1207) Updated all screenshots in Getting Started Guide to reflect the most current UI

## 1.3.0 - (2019-10-28)

---

### New

- [#991](https://gitlab.com/meltano/meltano/issues/991) Add e2e tests for simple sqlite-carbon workflow
- [#1103](https://gitlab.com/meltano/meltano/issues/1103) Add Intercom to Meltano.com to interact with our users in real-time
- [#1130](https://gitlab.com/meltano/meltano/issues/1130) Add Tutorial for extracting data from Google Analytics and loading the extracted data to Postgres
- [#1168](https://gitlab.com/meltano/meltano/issues/1168) Speedrun video added to home page and new release issue template
- [#1182](https://gitlab.com/meltano/meltano/issues/1182) Add `null`able date inputs so optional dates aren't incorrectly required in validation
- [#1169](https://gitlab.com/meltano/meltano/issues/1169) Meltano now generates the dbt documentation automatically

### Changes

- [!1061](https://gitlab.com/meltano/meltano/merge_requests/1061) Update the Getting Started Guide and the Meltano.com documentation with the new UI and information about job logging and how to find the most recent run log of a pipeline.
- [#1213](https://gitlab.com/meltano/meltano/issues/1213) Add VuePress use and benefits to documentation
- [#922](https://gitlab.com/meltano/meltano/issues/922) Document the importance of transformations and how to get started
- [#1167](https://gitlab.com/meltano/meltano/issues/1167) Iterate on docs to improve readability and content updates

### Fixes

- [#1173](https://gitlab.com/meltano/meltano/issues/1173) Fix `sortBy` drag-and-drop bug in Analyze by properly using `tryAutoRun` vs. `runQuery`
- [#1079](https://gitlab.com/meltano/meltano/issues/1079) `meltano elt` will now run in isolation under `.meltano/run/elt`
- [#1204](https://gitlab.com/meltano/meltano/issues/1204) move project creation steps out of the local installation section of the docs and into the Getting Started Guide
- [#782](https://gitlab.com/meltano/meltano/issues/782) Update timeframe label and fix timeframe attributes to properly display in the Result Table

## 1.2.1 - (2019-10-22)

---

### New

- [#1123](https://gitlab.com/meltano/meltano/issues/1123) Add first-class "Submit Issue" CTA to help expedite resolution when a running job fails. Also updated the "Log" CTA in the Pipelines UI to reflect a failed state.

### Fixes

- [#1172](https://gitlab.com/meltano/meltano/issues/1172) Fix analytics issue related to app version

## 1.2.0 - (2019-10-21)

---

### New

- [#1121](https://gitlab.com/meltano/meltano/issues/1121) Add ability to configure listen address of Meltano and Airflow
- [#1022](https://gitlab.com/meltano/meltano/issues/1022) Add "Autorun Query" toggle and persist the user's choice across sessions
- [#1060](https://gitlab.com/meltano/meltano/issues/1060) Auto advance to Job Log from Pipeline Schedule creation
- [#1111](https://gitlab.com/meltano/meltano/issues/1111) Auto advance to Loader installation step when an extractor lacks entity selection

### Changes

- [#1013](https://gitlab.com/meltano/meltano/issues/1013) Toast initialization and analytics initialization cleanup

### Fixes

- [#1050](https://gitlab.com/meltano/meltano/issues/1050) Fix a bug where the Job log would be created before the `transform` are run.
- [#1122](https://gitlab.com/meltano/meltano/issues/1122) `meltano elt` will now properly run when using `target-snowflake`.
- [#1159](https://gitlab.com/meltano/meltano/issues/1159) Minor UI fixes (proper `MainNav` Model icon active color during Analyze route match & "Run" auto query related cleanup) and `...NameFromRoute` refactor renaming cleanup

## 1.1.0 - (2019-10-16)

---

### New

- [#1106](https://gitlab.com/meltano/meltano/issues/1106) Add description metadata to the GitLab extractor's Ultimate License configuration setting
- [#1057](https://gitlab.com/meltano/meltano/issues/1057) Auto advance to Entity Selection when an extractor lacks configuration settings
- [#51](https://gitlab.com/meltano/meltano-marketing/issues/51) Update Google Analytics to track `appVersion`, custom `projectId`, and to properly use the default `clientId`. The CLI also now uses `client_id` to differentiate between a CLI client id (not versioned) and the project id (versioned).
- [#1012](https://gitlab.com/meltano/meltano/issues/1012) Add intelligent autofocus for improved UX in both Extractor and Loader configuration
- [#758](https://gitlab.com/meltano/meltano/issues/758) Update 'meltano permissions' to add --full-refresh command to revoke all privileges prior to granting
- [#1113](https://gitlab.com/meltano/meltano/issues/1113) Update 'meltano permissions' to have the ability to find all schemas matching a partial name such as `snowplow_*`
- [#1114](https://gitlab.com/meltano/meltano/issues/1114) Update 'meltano permissions' to include the OPERATE privilege for Snowflake warehouse

### Changes

- Compress meltano-logo.png
- [#1080](https://gitlab.com/meltano/meltano/issues/1080) Temporarily disable Intercom until userId strategy is determined
- [#1058](https://gitlab.com/meltano/meltano/issues/1058) Updated the selected state of grouped buttons to fill vs. stroke. Updated the docs to reflect the reasoning to ensure consistency in Meltano's UI visual language
- [#1068](https://gitlab.com/meltano/meltano/issues/1068) Replace dogfooding term in docs to speedrun
- [#1101](https://gitlab.com/meltano/meltano/issues/1101) Add new tour video to home page
- [#1101](https://gitlab.com/meltano/meltano/issues/1101) Update design to improve readability and contrast
- [#1115](https://gitlab.com/meltano/meltano/issues/1115) Update 'meltano permissions' to not require an identially named role for a given user

### Fixes

- [#1120](https://gitlab.com/meltano/meltano/issues/1120) Fix a concurrency bug causing `meltano select` to crash.
- [#1086](https://gitlab.com/meltano/meltano/issues/1086) Fix a concurrency issue when the `meltano.yml` file was updated.
- [#1112](https://gitlab.com/meltano/meltano/issues/1112) Fix the "Run" button to improve UX by properly reflecting the running state for auto-running queries
- [#1023](https://gitlab.com/meltano/meltano/issues/1023) Fix last vuex mutation warning with editable `localConfiguration` clone approach

### Breaks

## 1.0.1 - (2019-10-07)

---

### Fixes

- Patch technicality due to PyPi limitation (v1 already existed from a publish mistake seven+ months ago) with needed changelog New/Changes/Fixes section headers

## 1.0.0 - (2019-10-07)

---

### New

- [#1020](https://gitlab.com/meltano/meltano/issues/1020) Update Command Line Tools documentation to reflect a standard format with opportunities for improvement in the future
- [#524](https://gitlab.com/meltano/meltano/issues/524) There is a new Plugins section on the site to contain all ecosystem related libraries (i.e., extractors, loaders, etc.)

### Changes

- [#1087](https://gitlab.com/meltano/meltano/issues/1087) Fix `meltano select` not seeding the database when run as the first command.
- [#1090](https://gitlab.com/meltano/meltano/issues/1090) Update the namespace for all plugins. Also the default schema used will go back to including the `tap_` prefix to avoid conflicts with existing schemas (e.g. a local `gitlab` or `salesforce` schema). This also fixes `tap-csv` and `tap-google-analytics` not properly working after the latest Meltano release.
- [#1047](https://gitlab.com/meltano/meltano-marketing/issues/1047) Fix a bug where some configuration values were not redacted

### Fixes

### Breaks

- [#1085](https://gitlab.com/meltano/meltano/issues/1085) Fix Analyze model dropdown to properly reflect installed `models`
- [#1089](https://gitlab.com/meltano/meltano/issues/1089) Properly re-initialize the Analyze page after a new analysis is selected during an existing analysis (this issue surfaced due to the recent Analyze dropdown CTAs addition which enables an analysis change during an existing one)
- [#1092](https://gitlab.com/meltano/meltano/issues/1092) Fix async condition so the design store's `defaultState` is properly applied before loading a new design via `initializeDesign`

## 0.44.1 - (2019-10-03)

---

### New

- [#51](https://gitlab.com/meltano/meltano-marketing/issues/51) Add Google Analytics tracking acknowledgment in the UI
- [#926](https://gitlab.com/meltano/meltano/issues/926) Add step-by-step intructions for using the DigitalOcean one-click installer
- [#1076](https://gitlab.com/meltano/meltano/issues/1076) Enable Log button in pipelines UI after route change or hard refresh if a matching log exists
- [#1067](https://gitlab.com/meltano/meltano/issues/1067) Add Model landing page and update Analyze main navigation to a dropdown displaying the various analysis CTAs associated with each model
- [#1080](https://gitlab.com/meltano/meltano/issues/1080) Add live chat support on Meltano.com website using Intercom.io

### Changes

- [#1069](https://gitlab.com/meltano/meltano/issues/1069) Meltano will now use the schedule's name to run incremental jobs
- [#926](https://gitlab.com/meltano/meltano/issues/926) Move manual DigitalOcean Droplet configuration instructions to advanced tutorials
- Collapse Installation docs into a single section

### Fixes

- [#1071](https://gitlab.com/meltano/meltano/issues/1071) Fix `rehydratePollers` so the UI reflects running jobs after a hard refresh or route change (this surfaced from the recent [!963](https://gitlab.com/meltano/meltano/merge_requests/963) change)
- [#1075](https://gitlab.com/meltano/meltano/issues/1075) Fix an issue where `meltano elt` would fail when a previous job was found

## 0.44.0 - (2019-09-30)

---

### New

- [#950](https://gitlab.com/meltano/meltano/issues/950) Removed the Analyze connection configuration: Meltano will now infer connections out of each loader configuration.
- [#1002](https://gitlab.com/meltano/meltano/issues/1002) Analyze UI now displays the Topic's (analysis model's) description text if applicable
- [#1032](https://gitlab.com/meltano/meltano/issues/1032) Add 'Model' and 'Notebook' to main navigation to communicate that Meltano plans to empower users with modeling and notebooking functionality
- [#949](https://gitlab.com/meltano/meltano/issues/949) Add "Log" button and dedicated sub-UI for tracking an ELT run's status more granularly

- [#932](https://gitlab.com/meltano/meltano/issues/932) Meltano can now be upgraded from the UI directly.

### Changes

- [#1045](https://gitlab.com/meltano/meltano/issues/1045) Make it clear that 'meltano add' is not hanging while installing plugins
- [#1000](https://gitlab.com/meltano/meltano/issues/1000) Update Getting Started guide with updated screenshots and content
- [#854](https://gitlab.com/meltano/meltano/issues/854) Charts now use pretty labels rather than the ID
- [#1011](https://gitlab.com/meltano/meltano/issues/1011) Removed "Catch-up Date" in favor of default "Start Date" of extractor
- [#578](https://gitlab.com/meltano/meltano/issues/578) Remove support for `tap-zuora`.
- [#1002](https://gitlab.com/meltano/meltano/issues/1002) Update `discovery.yml` with explicit `kind: password` metadata (we infer and set input types of `password` as a safeguard, but the explicit setting is preferred)
- [#1049](https://gitlab.com/meltano/meltano/issues/1049) Change default `target-sqlite` database name to `warehouse` to not conflict with system database
- [#949](https://gitlab.com/meltano/meltano/issues/949) Update the way Meltano handles logs for ELT runs: Every elt run is logged in `.meltano/run/logs/{job_id}/elt_{timestamp}.log`. That allows Meltano to keep logs for multiple, or even concurrent, elt runs with the same `job_id`.
- [#949](https://gitlab.com/meltano/meltano/issues/949) Update "Create Pipeline" redirect logic based on the previous route being 'transforms' (this is a UX win setting up the user with the sub-UI for the next logical step vs. requiring a manual "Create" click)
- [#1051](https://gitlab.com/meltano/meltano/issues/1051) Automatically set SQLALCHEMY_DATABASE_URI config to system database URI

### Fixes

- [#1004](https://gitlab.com/meltano/meltano/issues/1004) Fix error when deselecting last attribute in Analyze
- [#1048](https://gitlab.com/meltano/meltano/issues/1048) Fix various actions that should have been mutations and did minor code convention cleanup
- [#1063](https://gitlab.com/meltano/meltano/issues/1063) Fix the "Explore" button link in Dashboards to properly account for the `namespace`

### Breaks

- [#1051](https://gitlab.com/meltano/meltano/issues/1051) Remove MELTANO_BACKEND e.a. in favor of --uri CLI option and MELTANO_DATABASE_URI env var
- [#1052](https://gitlab.com/meltano/meltano/issues/1052) Move system database into `.meltano` directory to indicate it is owned by the app and not supposed to be messed with directly by users

## 0.43.0 - (2019-09-23)

---

### New

- [#1014](https://gitlab.com/meltano/meltano/issues/1014) Meltano now logs all output from each `meltano elt` run in a log file that uses the unique job*id of the run. It can be found in `.meltano/run/logs/elt*{job_id}.log`.
- [#1014](https://gitlab.com/meltano/meltano/issues/1014) Meltano now logs all output from each `meltano elt` run in a log file that uses the unique job*id of the run. It can be found in `.meltano/run/logs/elt*{job_id}.log`.
- [#1014](https://gitlab.com/meltano/meltano/issues/1014) Meltano now logs all output from each `meltano elt` run in a log file that uses the unique `job_id` of the run. It can be found in `.meltano/run/logs/elt*{job_id}.log`.
- [#955](https://gitlab.com/meltano/meltano/issues/955) Establish baseline for demo day and how they should be run

### Changes

- [#891](https://gitlab.com/meltano/meltano/issues/891) Contributors can run webapp from root directory

### Fixes

- [#1005](https://gitlab.com/meltano/meltano/issues/1005) Fix installed plugins endpoints listing identically named plugins of different types under wrong type

## 0.42.1 - (2019-09-19)

---

### Changes

- [#987](https://gitlab.com/meltano/meltano/issues/987) Update routing to match labels (verbs vs. nouns) in effort to subtly reinforce action taking vs. solely "thing" management
- [#960](https://gitlab.com/meltano/meltano/issues/960) Improve UX by instantly displaying extractor and loader configuration UIs based on "Install" or "Configure" interaction as opposed to the prior delay (side effect of async `addPlugin`)
- [#996](https://gitlab.com/meltano/meltano/issues/996) Update conditional UI analytics stats tracking at runtime vs. build-time by sourcing state from the same backend `send_anonymous_usage_stats` flag

### Fixes

- [#992](https://gitlab.com/meltano/meltano/issues/992) Fix missing GA scripts
- [#989](https://gitlab.com/meltano/meltano/issues/989) Fix UI/UX documentation regarding recent removal of `view-header`
- [#994](https://gitlab.com/meltano/meltano/issues/994) Fix stale Pipelines Count in main navigation Pipeline badge
- [#999](https://gitlab.com/meltano/meltano/issues/999) Update yarn dependencies to resolve peer dependency warning
- [#1008](https://gitlab.com/meltano/meltano/issues/1008) Fix error on "Create Pipeline Schedule" modal when no plugins have been installed
- [#1015](https://gitlab.com/meltano/meltano/issues/1008) Support SQLite database name with and without '.db' extension
- [#1007](https://gitlab.com/meltano/meltano/issues/1007) Fix pipeline with failed job not being regarded as having completed
- [#998](https://gitlab.com/meltano/meltano/issues/998) Update Analyze UI with conditional loading indicator to prevent query generation prior to connection dialects being loaded (this solution is still useful for when inference supercedes our current manual dialect selection solution)
- [#1009](https://gitlab.com/meltano/meltano/issues/1009) Fix default ConnectorSettings validation to account for `false` (unchecked) checkbox values

### Breaks

## 0.42.0 - (2019-09-16)

---

### New

- [#976](https://gitlab.com/meltano/meltano/issues/976) Route changes will update page title in the web app

### Changes

- [Marketing #48](https://gitlab.com/meltano/meltano-marketing/issues/48) Update newsletter subscription links to redirect to our new newsletter [hosted by Substack](https://meltano.substack.com)

### Fixes

- [#965](https://gitlab.com/meltano/meltano/issues/965) Fix a regression that prevented the Meltano UI to reach the Meltano API when using an external hostname.
- [#986](https://gitlab.com/meltano/meltano/issues/986) Fix an issue where the Orchestration page would not show Airflow even when it was installed.
- [#969](https://gitlab.com/meltano/meltano/issues/969) Fix an issue where the Meltano Analyze connection would not respect the `port` configuration.
- [#964](https://gitlab.com/meltano/meltano/issues/964) Fix copy button overlap issue with top navigation
- [#970](https://gitlab.com/meltano/meltano/issues/970) Fix Meltano's m5o parser and compiler to properly namespace and isolate the definitions of different custom and packaged Topics.

## 0.41.0 - (2019-09-09)

---

### New

- [#980](https://gitlab.com/meltano/meltano/issues/980) Add Cypress for e2e testing pipeline
- [#579](https://gitlab.com/meltano/meltano/issues/579) Add `meltano schedule list` to show a project's schedules
- [#942](https://gitlab.com/meltano/meltano/issues/942) Add progress bars on various routes to improve UX feedback
- [#779](https://gitlab.com/meltano/meltano/issues/779) Add various UI polish details regarding iconography use, preloading feedback, breadcrumbs, container styling, navigation, and sub-navigation

### Changes

- [#906](https://gitlab.com/meltano/meltano/issues/906) `meltano ui` will now run in `production` per default

- [#942](https://gitlab.com/meltano/meltano/issues/942) Update Analyze Connections UI to match configuration-as-modal pattern for UX consistency regarding configuration
- [#779](https://gitlab.com/meltano/meltano/issues/779) Update all "This feature is queued..." temporary UI buttons to link to the Meltano repo issues page with a contextual search term

## 0.40.0 - (2019-09-04)

---

### New

- [#927](https://gitlab.com/meltano/meltano/issues/927) Document how to manually set up a Meltano Droplet on DigitalOcean

- [#916](https://gitlab.com/meltano/meltano/issues/916) Add Transform step as first-class and adjacent step to Extract and Load
- [#916](https://gitlab.com/meltano/meltano/issues/916) Improve Create Pipeline Schedule default selection UX by leveraging "ELT recents" concept
- [#936](https://gitlab.com/meltano/meltano/issues/936) Add "Refresh Airflow" button in Orchestrate to bypass route change or full-page refresh when iframe doesn't initially inflate as expected (this will likely be automated once the root cause is determined)
- [#899](https://gitlab.com/meltano/meltano/issues/899) Add deep linking improvements to reports and dashboards to better facilitate sharing
- [#899](https://gitlab.com/meltano/meltano/issues/899) Add "Edit" and "Explore" buttons to each report instance displayed in a dashboard to enable editing said report and exploring a fresh and unselected analysis of the same model and design
- [!546](https://gitlab.com/meltano/meltano/merge_requests/546) Add new Advanced Tutorial on how to Load CSV files to Postgres

### Changes

- [#909](https://gitlab.com/meltano/meltano/issues/909) Default names will be generated for Reports and Dashboards
- [#892](https://gitlab.com/meltano/meltano/issues/892) Improve experience for parsing Snowflake URL for ID by showing processing step
- [#935](https://gitlab.com/meltano/meltano/issues/935) Update Entity Selection to be nested in the Extract step so each ELT step is consecutive
- [#886](https://gitlab.com/meltano/meltano/issues/886) Add validation for grouping settings as the next iteration of improved form validation for generated connector settings

### Fixes

- [#931](https://gitlab.com/meltano/meltano/issues/931) Fix Analyze Connections identifier mismatch resulting from recent linting refactor
- [#919](https://gitlab.com/meltano/meltano/issues/919) Fix Airflow iframe automatic UI refresh
- [#937](https://gitlab.com/meltano/meltano/issues/937) Fix Chart.vue prop type error

## 0.39.0 - (2019-08-26)

---

### New

- [#838](https://gitlab.com/meltano/meltano/issues/838) Add indicator for speed run plugins
- [#870](https://gitlab.com/meltano/meltano/issues/870) Add global footer component in docs
- [#871](https://gitlab.com/meltano/meltano/issues/871) Add contributing link in footer of docs
- [#908](https://gitlab.com/meltano/meltano/issues/908) Add auto installation for Airflow Orchestrator for improved UX
- [#912](https://gitlab.com/meltano/meltano/issues/912) Auto run the ELT of a saved Pipeline Schedule by default
- [#907](https://gitlab.com/meltano/meltano/issues/907) Add auto select of "All" for Entities Selection step and removed the performance warning (a future iteration will address the "Recommended" implementation and the display of a resulting performance warning when "All" is selected and "Recommended" ignored)
- [#799](https://gitlab.com/meltano/meltano/issues/799) Standardized code conventions on the frontend and updated related documentation (issues related to further linting enforcement will soon follow)

### Changes

- [#838](https://gitlab.com/meltano/meltano/issues/838) Speed run plugins prioritized to top of the list
- [#896](https://gitlab.com/meltano/meltano/issues/896) Add documentation for how to do patch releases
- [#910](https://gitlab.com/meltano/meltano/issues/910) Update linting rules to enforce better standards for the frontend code base
- [#885](https://gitlab.com/meltano/meltano/issues/885) Add docs for all extractors and loaders
- [#885](https://gitlab.com/meltano/meltano/issues/885) All plugin modal cards show docs text if they have docs
- [#733](https://gitlab.com/meltano/meltano/issues/733) Improve error feedback to be more specific when plugin installation errors occur

### Fixes

- [#923](https://gitlab.com/meltano/meltano/issues/923) Fix contributing release docs merge conflict issue

## 0.38.0 - (2019-08-21)

---

### New

- [#746](https://gitlab.com/meltano/meltano/issues/746) Add CTA to specific dashboard in "Add to Dashboard" sub-UI
- [#746](https://gitlab.com/meltano/meltano/issues/746) Add toast feedback on success, update, or error for schedules, reports, and dashboards
- [#814](https://gitlab.com/meltano/meltano/issues/814) Install Airflow via the Orchestration UI (we may do this in the background automatically in the future)

### Changes

- [#901](https://gitlab.com/meltano/meltano/issues/901) Update entities plugins to be alphabetically sorted for consistency with extractors ordering

### Fixes

- [#746](https://gitlab.com/meltano/meltano/issues/746) Prevent duplicate schedule, report, and dashboard creation if there is an existing item
- [#976](https://gitlab.com/meltano/meltano/issues/900) Fix fallback v976e Route changes will update page title in the web appfor Iso8601 dates/times
- [#903](https://gitlab.com/meltano/meltano/issues/903) Fix columns display issue for the base table in Analyze

### Breaks

## 0.37.2 - (2019-08-19)

---

### Fixes

- [#894](https://gitlab.com/meltano/meltano/issues/894) Fix issue with static asset paths

## 0.37.1 - (2019-08-19)

---

### Fixes

- [#894](https://gitlab.com/meltano/meltano/issues/894) Fix build issues with new Vue CLI 3 build process

## 0.37.0 - (2019-08-19)

---

### New

- [#763](https://gitlab.com/meltano/meltano/issues/763) Add inference to auto install related plugins after a user installs a specific extractor
- [#867](https://gitlab.com/meltano/meltano/issues/867) Add fallback values (if they aren't set in the `discovery.yml`) for `start date`, `start time`, and `end date` for all connectors so the user has potentially one less interaction to make per connector configuration

### Changes

- [#342](https://gitlab.com/meltano/meltano/issues/342) Swap UI app directory "webapp" and upgrade to Vue CLI 3
- [#882](https://gitlab.com/meltano/meltano/issues/882) Update navigation and subnavigation labels to verbs vs. nouns to inspire action and productivity when using the UI
- [#700](https://gitlab.com/meltano/meltano/issues/700) Update documentation to remove "\$" and trim spaces to make CLI command copy/paste easier
- [#878](https://gitlab.com/meltano/meltano/issues/878) Write a [tutorial to help users get started with PostgreSQL](http://www.meltano.com/docs/loaders.html#postgresql-database)
- [#883](https://gitlab.com/meltano/meltano/issues/883) Break Extractors and Loaders sections out in the docs
- [#889](https://gitlab.com/meltano/meltano/issues/889) Allow for githooks to lint on commit
- [#835](https://gitlab.com/meltano/meltano/issues/835) Pipeline name in Schedule creation will have an automatic default

### Fixes

- [#872](https://gitlab.com/meltano/meltano/issues/872) Updated `tap-marketo` and `tap-stripe` to leverage password input type while also improving the input type password fallback
- [#882](https://gitlab.com/meltano/meltano/issues/882) Fix recent minor regression regarding `Dashboard` routing
- [#858](https://gitlab.com/meltano/meltano/issues/858) Fix `job_state` bug so that ELT run status polling can properly resume as expected
- [#890](https://gitlab.com/meltano/meltano/issues/890) Fix implementation of default configuration setting to use less code

## 0.36.0 - (2019-08-12)

---

### New

- [#793](https://gitlab.com/meltano/meltano/issues/793) Add introduction module to Connector Settings to allow for helper text as far as signup and documentation links
- [#796](https://gitlab.com/meltano/meltano/issues/796) Add dropdown option to Connector Settings to allow for more defined UI interactions
- [#802](https://gitlab.com/meltano/meltano/issues/802) Add support for Query Filters over columns that are not selected
- [#855](https://gitlab.com/meltano/meltano/issues/855) Add empty state to Dashboards and cleaned up styling for consistency with Analyze's layout
- [#856](https://gitlab.com/meltano/meltano/issues/856) Add contextual information to the Analyze Connection UI to aid user understanding
- [#800](https://gitlab.com/meltano/meltano/issues/800) Add save success feedback for connectors, entities, and connections
- [#817](https://gitlab.com/meltano/meltano/issues/817) Add [Meltano explainer video](https://www.youtube.com/watch?v=2Glsf89WQ5w) to the front page of Meltano.com

### Changes

- [#794](https://gitlab.com/meltano/meltano/issues/794) Update Snowflake fields to have descriptions and utilize tooltip UI
- [#853](https://gitlab.com/meltano/meltano/issues/853) Improve UX for multi-attribute ordering (wider sub-UI for easier reading, clear drop target, and clearer drag animation for reenforcing sorting interaction)
- [#735](https://gitlab.com/meltano/meltano/issues/735) Update Entities UI to only display entity selection "Configure" CTAs for installed (vs. previously all) extractors
- [#548](https://gitlab.com/meltano/meltano/issues/548) Update Meltano mission, vision and path to v1 on [roadmap page](https://meltano.com/docs/roadmap.html) of Meltano.com
- [#824](https://gitlab.com/meltano/meltano/issues/824) Update `meltano select` to use the unique `tap_stream_id` instead of the `stream` property for filtering streams. This adds support for taps with multiple streams with the same name, like, for example, the ones produced by `tap-postgres` when tables with the same name are defined in different schemas.
- [#842](https://gitlab.com/meltano/meltano/issues/842) Collapse Deployment section in the docs to be under [Installation](https://meltano.com/docs/installation.html)

### Fixes

- [#855](https://gitlab.com/meltano/meltano/issues/855) Fix bug that duplicated a dashboard's `reportIds` that also prevented immediate UI feedback when reports were toggled (added or removed) from a dashboard via Analyze's "Add to Dashboard" dropdown
- [#851](https://gitlab.com/meltano/meltano/issues/851) Fix report saving and loading to work with filters and sortBy ordering
- [#852](https://gitlab.com/meltano/meltano/issues/852) Update Scheduling UI to have "Run" button at all times vs conditionally to empower users to run one-off ELT pipelines even if Airflow is installed
- [#852](https://gitlab.com/meltano/meltano/issues/852) Update Scheduling UI "Interval" column with CTA to install Airflow while communicating why via tooltip
- [#852](https://gitlab.com/meltano/meltano/issues/852) Fix initial Orchestration page hydration to properly reflect Airflow installation status
- [#831](https://gitlab.com/meltano/meltano/issues/831) Update `meltano elt` to exit with 1 and report dbt's exit code on an error message when dbt exits with a non-zero code.
- [#857](https://gitlab.com/meltano/meltano/issues/857) Update PluginDiscoveryService to use the cached `discovery.yml` when Meltano can not connect to `meltano.com` while trying to fetch a fresh version of the discovery file.
- [#850](https://gitlab.com/meltano/meltano/issues/850) Fix entities response so entities display as expected (as assumed this simple fix was due to our recent interceptor upgrade)
- [#800](https://gitlab.com/meltano/meltano/issues/800) Fix connector and connection settings to display saved settings by default while falling back and setting defaults if applicable

## 0.35.0 - (2019-08-05)

---

### New

- [!781](https://gitlab.com/meltano/meltano/merge_requests/781) Add new Advanced Tutorial on how to use tap-postgres with Meltano
- [#784](https://gitlab.com/meltano/meltano/issues/784) Add multiple attribute ordering with drag and drop ordering in the UI

### Changes

- [#784](https://gitlab.com/meltano/meltano/issues/784) As part of multiple attribute sorting and keeping the attributes and results sub-UIs in sync, we know autorun queries based on user interaction after the initial explicit "Run" button interaction

## 0.34.2 - (2019-08-01)

---

### Fixes

- [#821](https://gitlab.com/meltano/meltano/issues/821) Fix `meltano config` not properly loading settings defined in the `meltano.yml`
- [#841](https://gitlab.com/meltano/meltano/issues/841) Fix a problem when model names were mangled by the API

## 0.34.1 - (2019-07-30)

---

### Fixes

- [#834](https://gitlab.com/meltano/meltano/issues/834) Fixed a problem with the Meltano UI not having the proper API URL set

## 0.34.0 - (2019-07-29)

---

### New

- [#757](https://gitlab.com/meltano/meltano/issues/757) Update 'meltano permissions' to add support for GRANT ALL and FUTURE GRANTS on tables in schemas
- [#760](https://gitlab.com/meltano/meltano/issues/760) Update 'meltano permissions' to add support for granting permissions on VIEWs
- [#812](https://gitlab.com/meltano/meltano/issues/812) `meltano ui` will now stop stale Airflow workers when starting
- [#762](https://gitlab.com/meltano/meltano/issues/762) Added run ELT via the UI (manages multiple and simultaneous runs)
- [#232](https://gitlab.com/meltano/meltano/issues/232) Meltano now bundles Alembic migrations to support graceful database upgrades

### Changes

- [#828](https://gitlab.com/meltano/meltano/issues/828) Docker installation instructions have been dogfooded, clarified, and moved to Installation section
- [#944](https://gitlab.com/meltano/meltano/issues/944) Update the Transform step's default to "Skip"

### Fixes

- [#807](https://gitlab.com/meltano/meltano/issues/807) Fix filter input validation when editing saved filters
- [#822](https://gitlab.com/meltano/meltano/issues/822) Fix pipeline schedule naming via slugify to align with Airflow DAG naming requirements
- [#820](https://gitlab.com/meltano/meltano/issues/820) Fix `meltano select` not properly connecting to the system database
- [#787](https://gitlab.com/meltano/meltano/issues/787) Fix results sorting to support join tables
- [#832](https://gitlab.com/meltano/meltano/issues/832) Fix schedule creation endpoint to return properly typed response (this became an issue as a result of our recent case conversion interceptor)
- [#819](https://gitlab.com/meltano/meltano/issues/819) Running the Meltano UI using gunicorn will properly update the system database

## 0.33.0 - (2019-07-22)

---

### New

- [#788](https://gitlab.com/meltano/meltano/issues/788) Reydrate filters in Analyze UI after loading a saved report containing filters

### Changes

- [#804](https://gitlab.com/meltano/meltano/issues/804) Connection set in the Design view are now persistent by Design

### Fixes

- [#788](https://gitlab.com/meltano/meltano/issues/788) Properly reset the default state of the Analyze UI so stale results aren't displayed during a new analysis
- [!806](https://gitlab.com/meltano/meltano/merge_requests/806) Fix filters editing to prevent input for `is_null` and `is_not_null` while also ensuring edits to existing filter expressions types adhere to the same preventitive input.
- [#582](https://gitlab.com/meltano/meltano/issues/582) Remove the `export` statements in the default `.env` initialized by `meltano init`.
- [#816](https://gitlab.com/meltano/meltano/issues/816) Fix `meltano install` failing when connections where specified in the `meltano.yml`
- [#786](https://gitlab.com/meltano/meltano/issues/786) Fixed an issue with the SQL engine would mixup table names with join/design names
- [#808](https://gitlab.com/meltano/meltano/issues/808) Fix filter aggregate value with enforced number via `getQueryPayloadFromDesign()` as `input type="number"` only informs input keyboards on mobile, and does not enforce the Number type as expected

## 0.32.2 - (2019-07-16)

---

### New

- [#759](https://gitlab.com/meltano/meltano/issues/759) Added filtering functionality to the Analyze UI while additionally cleaning it up from a UI/UX lens

## 0.32.1 - (2019-07-15)

---

### Fixes

- [#792](https://gitlab.com/meltano/meltano/issues/792) Fix an error when trying to schedule an extractor that didn't expose a `start_date`.

## 0.32.0 - (2019-07-15)

---

### New

- [!718](https://gitlab.com/meltano/meltano/merge_requests/718) Add support for filters (WHERE and HAVING clauses) to MeltanoQuery and Meltano's SQL generation engine
- [#748](https://gitlab.com/meltano/meltano/issues/748) Added the `Connections` plugin to move the Analyze connection settings to the system database
- [#748](https://gitlab.com/meltano/meltano/issues/748) Added the `meltano config` command to manipulate a plugin's configuration

### Fixes

[!726](https://gitlab.com/meltano/meltano/merge_requests/726) Fixed InputDateIso8601's default value to align with HTML's expected empty string default

## 0.31.0 - (2019-07-08)

---

### New

- [#766](https://gitlab.com/meltano/meltano/issues/766) Add Codeowners file so that the "approvers" section on MRs is more useful for contributors
- [#750](https://gitlab.com/meltano/meltano/issues/750) Various UX updates (mostly tooltips) to make the configuration UI for scheduling orchestration easier to understand
- [#739](https://gitlab.com/meltano/meltano/issues/739) Updated `discovery.yml` for better consistency of UI order within each connector's settings (authentication -> contextual -> start/end dates). Improved various settings' `kind`, `label`, and `description`. Added a `documentation` prop to provide a documentation link for involved settings (temp until we have better first class support for more complex setting types)

### Fixes

- [#737](https://gitlab.com/meltano/meltano/issues/737) Fixed UI flash for connector settings when installation is complete but `configSettings` has yet to be set
- [#751](https://gitlab.com/meltano/meltano/issues/751) Fixed the Orchestrations view by properly checking if Airflow is installed so the correct directions display to the user

## 0.30.0 - (2019-07-01)

---

### New

- [#736](https://gitlab.com/meltano/meltano/issues/736) Add "Cancel", "Next", and a message to the entities UI when an extractor doesn't support discovery and thus entity selection
- [#730](https://gitlab.com/meltano/meltano/issues/730) Updated Analyze Models page UI with improved content organization so it is easier to use
- [#710](https://gitlab.com/meltano/meltano/issues/710) Updated connector (extractor and loader) settings with specific control type (text, password, email, boolean, and date) per setting, added form validation, and added an inference by default for password and token fields as a protective measure
- [#719](https://gitlab.com/meltano/meltano/issues/719) Added InputDateIso8601.vue component to standardize date inputs in the UI while ensuring the model data remains in Iso8601 format on the frontend.
- [#643](https://gitlab.com/meltano/meltano/issues/643) Updated `minimallyValidated` computeds so that new users are intentionally funneled through the pipelines ELT setup UI (previously they could skip past required steps)
- [#752](https://gitlab.com/meltano/meltano/issues/752) Fix the schedule having no start_date when the extractor didn't expose a `start_date` setting

### Fixes

- [!703](https://gitlab.com/meltano/meltano/merge_requests/703) Fix `ScheduleService` instantiation due to signature refactor

## 0.29.0 - (2019-06-24)

---

### New

- [#724](https://gitlab.com/meltano/meltano/issues/724) Add the `model-gitlab-ultimate` plugin to Meltano. It includes .m5o files for analyzing data available for Gitlab Ultimate or Gitlab.com Gold accounts (e.g. Epics, Epic Issues, etc) fetched using the Gitlab API. Repository used: https://gitlab.com/meltano/model-gitlab-ultimate
- [#723](https://gitlab.com/meltano/meltano/issues/723) Add proper signage and dedicated sub-navigation area in views/pages. Standardized the view -> sub-view markup relationships for consistent layout. Directory refactoring for improved organization.
- [#612](https://gitlab.com/meltano/meltano/issues/612) Move the plugins' configuration to the database, enabling configuration from the UI

### Changes

- [#636](https://gitlab.com/meltano/meltano/issues/636) Refactored connector logo related logic into a ConnectorLogo component for code cleanliness, reusability, and standardization
- [#728](https://gitlab.com/meltano/meltano/issues/728) Change error notification button link to open the bugs issue template

### Fixes

- [#718](https://gitlab.com/meltano/meltano/issues/718) Fix dynamically disabled transforms always running. Transforms can now be dynamically disabled inside a dbt package and Meltano will respect that. It will also respect you and your time.
- [#684](https://gitlab.com/meltano/meltano/issues/684) Enables WAL on SQLite to handle concurrent processes gracefully
- [#732](https://gitlab.com/meltano/meltano/issues/732) Fix plugin installation progress bar that wasn't updating upon installation completion

## 0.28.0 - (2019-06-17)

---

### New

- [!683](https://gitlab.com/meltano/meltano/issues/683) Add `--start-date` to `meltano schedule` to give the control over the catch up logic to the users
- [#651](https://gitlab.com/meltano/meltano/issues/651) Added model installation in the Analyze UI to bypass an otherwise "back to the CLI step"
- [#676](https://gitlab.com/meltano/meltano/issues/676) Add pipeline schedule UI for viewing and saving pipeline schedules for downstream use by Airflow/Orchestration

### Changes

- [#708](https://gitlab.com/meltano/meltano/issues/708) Enable `tap-gitlab` to run using Gitlab Ultimate and Gitlab.com Gold accounts and extract Epics and Epic Issues.
- [#711](https://gitlab.com/meltano/meltano/issues/711) Add new call to action for submitting an issue on docs site
- [#717](https://gitlab.com/meltano/meltano/issues/717) Enable `dbt-tap-gitlab` to run using Gitlab Ultimate and Gitlab.com Gold accounts and generate transformed tables that depend on Epics and Epic Issues.

### Fixes

- [#716](https://gitlab.com/meltano/meltano/issues/716) Fix entities UI so only installed extractors can edit selections
- [#715](https://gitlab.com/meltano/meltano/issues/715) Remove reimport of Bulma in `/orchestration` route to fix borked styling

## 0.27.0 - (2019-06-10)

---

### New

- [!640](https://gitlab.com/meltano/meltano/merge_requests/640) Google Analytics logo addition for recent tap-google-analytics Extractor addition
- [#671](https://gitlab.com/meltano/meltano/issues/671) Add the `tap-google-analytics` transform to Meltano. It is using the dbt package defined in https://gitlab.com/meltano/dbt-tap-google-analytics
- [#672](https://gitlab.com/meltano/meltano/issues/672) Add the `model-google-analytics` plugin to Meltano. It includes .m5o files for analyzing data fetched from the Google Analytics Reporting API. Repository used: https://gitlab.com/meltano/model-google-analytics
- [#687](https://gitlab.com/meltano/meltano/issues/687) Implemented a killswitch to prevent undefined behaviors when a Meltano project is not compatible with the installed `meltano` version

### Fixes

- [#661](https://gitlab.com/meltano/meltano/issues/661) Fixed empty UI for extractors that lack configuration settings by providing feedback message with actionable next steps
- [#663](https://gitlab.com/meltano/meltano/issues/663) Fixed Airflow error when advancing to Orchestration step after installing and saving a Loader configuration
- [#254](https://gitlab.com/meltano/meltano/issues/254) Fixed `meltano init` not working on terminal with cp1252 encoding
- [#254](https://gitlab.com/meltano/meltano/issues/254) Fixed `meltano add/install` crashing on Windows
- [#664](https://gitlab.com/meltano/meltano/issues/664) Minor CSS fix ensuring Airflow UI height is usable (side-effect of recent reparenting)
- [#679](https://gitlab.com/meltano/meltano/issues/679) Fix an issue with `meltano select` emitting duplicate properties when the property used the `anyOf` type
- [#650](https://gitlab.com/meltano/meltano/issues/650) Add `MELTANO_DISABLE_TRACKING` environment variable to disable all tracking
- [#670](https://gitlab.com/meltano/meltano/issues/670) Update tests to not send tracking events

## 0.26.0 - (2019-06-03)

---

### New

- [#603](https://gitlab.com/meltano/meltano/issues/603) `meltano select` now supports raw JSON Schema as a valid Catalog
- [#537](https://gitlab.com/meltano/meltano/issues/537) Add Extractor for Google Analytics (`tap-google-analytics`) to Meltano. It uses the tap defined in https://gitlab.com/meltano/tap-google-analytics/

### Changes

- [#621](https://gitlab.com/meltano/meltano/issues/621) Added new tutorial for tap-gitlab
- [#657](https://gitlab.com/meltano/meltano/issues/657) Update Analyze page to have single purpose views

### Fixes

- [#645](https://gitlab.com/meltano/meltano/issues/645) Fixed confusion around Loader Settings and Analytics DB Connector Settings
- [#580](https://gitlab.com/meltano/meltano/issues/580) Fixed `project_compiler` so the Analyze page can properly display custom topics
- [#658](https://gitlab.com/meltano/meltano/issues/658) Fixed the Analyze page when no models are present
- [#603](https://gitlab.com/meltano/meltano/issues/603) Fix an issue where `meltano select` would incorrectly report properties as excluded
- [#603](https://gitlab.com/meltano/meltano/issues/603) Fix an issue where `meltano select` incorrectly flatten nested properties
- [#553](https://gitlab.com/meltano/meltano/issues/553) Fix an issue where running `meltano select --list` for the first time would incorrectly report properties

### Break

## 0.25.0 - (2019-05-28)

---

### New

- [#586](https://gitlab.com/meltano/meltano/issues/586) `meltano ui` now automatically start Airflow if installed; Airflow UI available at `Orchestration`.
- [#592](https://gitlab.com/meltano/meltano/issues/592) Added baseline UX feedback via toast for uncaught API response errors with a link to "Submit Bug"
- [#642](https://gitlab.com/meltano/meltano/issues/642) Improved UX during extractor plugin installation so settings can be configured _during_ installation as opposed to waiting for the (typically lengthy) install to complete
- [!647](https://gitlab.com/meltano/meltano/merge_requests/647) Added preloader for occasional lengthy extractor loading and added feedback for lengthy entities loading
- [#645](https://gitlab.com/meltano/meltano/issues/645) Added an Analyze landing page to facilitate future sub-UIs including the Analyze database settings; Added proper Loader Settings UI.

### Fixes

- [#645](https://gitlab.com/meltano/meltano/issues/645) Fixed confusion around Loader Settings and Analyze database settings

## 0.24.0 - (2019-05-06)

---

### New

- [#622](https://gitlab.com/meltano/meltano/issues/622) Added ELT flow UI Routes & Deep Linking to advance user through next steps after each step's save condition vs. requiring them to manually click the next step to advance
- [#598](https://gitlab.com/meltano/meltano/issues/598) Updated color and greyscale use in the context of navigation and interactive elements to better communicate UI hierarchy
- [#607](https://gitlab.com/meltano/meltano/issues/607) Add "All/Default/Custom" button bar UI for improved entities selection UX
- [#32](https://gitlab.com/meltano/meltano-marketing/issues/32) Integrate Algolia Search for docs
- [#590](https://gitlab.com/meltano/meltano/issues/590) Add documentation for deploying Meltano in ECS
- [#628](https://gitlab.com/meltano/meltano/issues/628) Add documentation for tap-mongodb
- [!605](https://gitlab.com/meltano/meltano/merge_requests/605) Added tooltips for areas of UI that are WIP for better communication of a feature's status

### Changes

- [375](https://gitlab.com/meltano/meltano/issues/375) Meltano can now run on any host/port

### Fixes

- [#595](https://gitlab.com/meltano/meltano/issues/595) Fix `meltano invoke` not working properly with `dbt`
- [#606](https://gitlab.com/meltano/meltano/issues/606) Fix `SingerRunner.bookmark_state()` to properly handle and store the state output from Targets as defined in the Singer.io Spec.

## 0.23.0 - (2019-04-29)

---

### New

- [#32](https://gitlab.com/meltano/meltano-marketing/issues/32) Integrate Algolia Search for docs

### Changes

- [#522](https://gitlab.com/meltano/meltano/issues/522) Update Carbon tutorial with new instructions and screenshots

## 0.22.0 - (2019-04-24)

---

### New

- [#477](https://gitlab.com/meltano/meltano/issues/477) Add ability for users to sign up for email newsletters
- [!580](https://gitlab.com/meltano/meltano/merge_requests/580) Add sorting to plugins for improved UX, both UI via extractors/loaders/etc. and `meltano discover all` benefit from sorted results
- [!528](https://gitlab.com/meltano/meltano/issues/528) Add documentation for RBAC alpha feature and environment variables

### Changes

- [#588](https://gitlab.com/meltano/meltano/issues/588) Updated core navigation and depth hierarchy styling to facilitate main user flow and improved information architecture
- [#591](https://gitlab.com/meltano/meltano/issues/591) Revert #484: remove `meltano ui` being run outside a Meltano project.
- [#584](https://gitlab.com/meltano/meltano/issues/584) Initial v1 for enabling user to setup ELT linearly through the UI via a guided sequence of steps

### Fixes

- [#600](https://gitlab.com/meltano/meltano/issues/600) Fix a bug with meltano select when the extractor would output an invalid schema
- [#597](https://gitlab.com/meltano/meltano/issues/597) Automatically open the browser when `meltano ui` is run

## 0.21.0 - (2019-04-23)

---

### New

- [#477](https://gitlab.com/meltano/meltano/issues/477) Add ability for users to sign up for email newsletters

### Changes

- [#591](https://gitlab.com/meltano/meltano/issues/591) Revert #484: remove `meltano ui` being run outside a Meltano project.

## 0.20.0 - (2019-04-15)

---

### New

- Add documentation on custom transformations and models. Link to Tutorial: https://www.meltano.com/tutorials/create-custom-transforms-and-models.html

## 0.19.1 - (2019-04-10)

---

### New

- [#539](https://gitlab.com/meltano/meltano/issues/539) Add Tutorial for "Using Jupyter Notebooks" with Meltano
- [#534](https://gitlab.com/meltano/meltano/issues/534) Add UI entity selection for a given extractor
- [#520](https://gitlab.com/meltano/meltano/issues/520) Add v1 UI for extractor connector settings
- [#486](https://gitlab.com/meltano/meltano/issues/486) Add the `model-gitlab` plugin to Meltano. It includes .m5o files for analyzing data fetched using the Gitlab API. Repository used: https://gitlab.com/meltano/model-gitlab
- [#500](https://gitlab.com/meltano/meltano/issues/500) Add the `model-stripe` plugin to Meltano. It includes .m5o files for analyzing data fetched using the Stripe API. Repository used: https://gitlab.com/meltano/model-stripe
- [#440](https://gitlab.com/meltano/meltano/issues/440) Add the `model-zuora` plugin to Meltano. It includes .m5o files for analyzing data fetched using the Zuora API. Repository used: https://gitlab.com/meltano/model-zuora
- [#541](https://gitlab.com/meltano/meltano/issues/541) Add a 404 page for missing routes on the web app

### Fixes

- [#576](https://gitlab.com/meltano/meltano/issues/576) Fix switching between designs now works
- [#555](https://gitlab.com/meltano/meltano/issues/555) Fix `meltano discover` improperly displaying plugins
- [#530](https://gitlab.com/meltano/meltano/issues/530) Fix query generation for star schemas
- [#575](https://gitlab.com/meltano/meltano/issues/575) Move Airflow configuration to .meltano/run/airflow
- [#571](https://gitlab.com/meltano/meltano/issues/571) Fix various routing and API endpoint issues related to recent `projects` addition

## 0.19.0 - (2019-04-08)

---

### New

- [#513](https://gitlab.com/meltano/meltano/issues/513) Added initial e2e tests for the UI
- [#431](https://gitlab.com/meltano/meltano/issues/431) Add the `tap-zendesk` transform to Meltano. It is using the dbt package defined in https://gitlab.com/meltano/dbt-tap-zendesk
- [484](https://gitlab.com/meltano/meltano/issues/484) Updated `meltano ui` to automatically launch the UI, and projects from the UI (previously only an option in the CLI)
- [#327](https://gitlab.com/meltano/meltano/issues/327) Add `meltano add --custom` switch to enable integration of custom plugins
- [#540](https://gitlab.com/meltano/meltano/issues/540) Add CHANGELOG link in intro section of the docs
- [#431](https://gitlab.com/meltano/meltano/issues/431) Add the `model-zendesk` plugin to Meltano. It includes .m5o files for analyzing data fetched using the Zendesk API. Repository used: https://gitlab.com/meltano/model-zendesk
- [!544](https://gitlab.com/meltano/meltano/merge_requests/544) Add support for extracting data from CSV files by adding [tap-csv](https://gitlab.com/meltano/tap-csv) to Meltano
- [#514](https://gitlab.com/meltano/meltano/issues/514) Add 'airflow' orchestrators plugin to enable scheduling
- Add the `tap-zuora` transform to Meltano. It is using the dbt package defined in https://gitlab.com/meltano/dbt-tap-zuora

### Changes

- [#455](https://gitlab.com/meltano/meltano/issues/455) Add documentation about `target-snowflake`

### Fixes

- [#507](https://gitlab.com/meltano/meltano/issues/507) Ensure design name and table name don't need to match so multiple designs can leverage a single base table
- [#551](https://gitlab.com/meltano/meltano/issues/551) Fix HDA queries generated when an attribute is used both as a column and as an aggregate.
- [#559](https://gitlab.com/meltano/meltano/issues/559) Add support for running custom transforms for taps without default dbt transforms.

## 0.18.0 - (2019-04-02)

---

### New

- [#432](https://gitlab.com/meltano/meltano/issues/432) Add the `tap-zuora` transform to Meltano. It is using the dbt package defined in https://gitlab.com/meltano/dbt-tap-zuora

### Changes

- Remove Snowflake references from advanced tutorial.
- [#2 dbt-tap-zuora](https://gitlab.com/meltano/dbt-tap-zuora/issues/2) Remove custom SFDC related attributes from Zuora Account and Subscription Models
- Update [Contributing - Code Style](https://meltano.com/docs/contributing.html#code-style) documentation to including **pycache** troubleshooting

### Fixes

- [#529](https://gitlab.com/meltano/meltano/issues/529) Resolve "SFDC Tutorial - ELT Fails due to invalid schema.yml" by [#4 dbt-tap-salesforce](https://gitlab.com/meltano/dbt-tap-salesforce/issues/4) removing the schema.yml files from the dbt models for tap-salesforce.
- [#502](https://gitlab.com/meltano/meltano/issues/502) Fix the situation where an m5o has no joins, the design still will work.

## 0.17.0 - (2019-03-25)

---

### New

- [#485](https://gitlab.com/meltano/meltano/issues/485) Added various UI unit tests to the Analyze page
- [#370](https://gitlab.com/meltano/meltano/issues/370) Enabled authorization using role-based access control for Designs and Reports

### Changes

- [#283](https://gitlab.com/meltano/meltano/issues/283) Silence pip's output when there is not error
- [#468](https://gitlab.com/meltano/meltano/issues/468) Added reminder in docs regarding the need for `source venv/bin/activate` in various situations and added minor copy updates

### Fixes

- [#433](https://gitlab.com/meltano/meltano/issues/433) Add the `sandbox` configuration to `tap-zuora`.
- [#501](https://gitlab.com/meltano/meltano/issues/501) Fix `meltano ui` crashing when the OS ran out of file watcher.
- [#510](https://gitlab.com/meltano/meltano/issues/510) Fix an issue when finding the current Meltano project in a multi-threaded environment.
- [#494](https://gitlab.com/meltano/meltano/issues/494) Improved documentation around tutorials and Meltano requirements
- [#492](https://gitlab.com/meltano/meltano/issues/492) A few small contextual additions to help streamline the release process
- [#503](https://gitlab.com/meltano/meltano/issues/503) Fix a frontend sorting issue so the backend can properly generate an up-to-date query

## 0.16.0 - (2019-03-18)

---

### New

- Add support for extracting data from Gitlab through the updated tap-gitlab (https://gitlab.com/meltano/tap-gitlab)
- Add the `tap-gitlab` transform to Meltano. It is using the dbt package defined in https://gitlab.com/meltano/dbt-tap-gitlab
- Add "Copy to Clipboard" functionality to code block snippets in the documentation
- Add the `tap-stripe` transform to Meltano. It is using the dbt package defined in https://gitlab.com/meltano/dbt-tap-stripe
- Add new command `meltano add model [name_of_model]`
- Add models to the available plugins

### Changes

- Various documentation [installation and tutorial improvements](https://gitlab.com/meltano/meltano/issues/467#note_149858308)
- Added troubleshooting button to help users add context to a pre-filled bug issue

### Fixes

- Fix the API database being mislocated
- Replaced the stale Meltano UI example image in the Carbon Emissions tutorial
- 473: Fix the docker image (meltano/meltano) from failing to expose the API

## 0.15.1 - (2019-03-12)

---

### Fixes

- locks down dependencies for issues with sqlalchemy snowflake connector

## 0.15.0 - (2019-03-11)

---

### New

- Add Salesforce Tutorial to the docs
- Add documentation for the permissions command
- Add tracking for the `meltano ui` command

### Fixes

- Updated analytics to properly recognize SPA route changes as pageview changes

## 0.14.0 - (2019-03-04)

---

### New

- Update stages table style in docs
- Add custom transforms and models tutorial to the docs

### Changes

- Add api/v1 to every route
- Update DbtService to always include the my_meltano_project model when transform runs

### Fixes

- Resolved duplicate display issue of Dashboards and Reports on the Files page
- Removed legacy `carbon.dashboard.m5o` (regression from merge)
- Updated dashboards and reports to use UI-friendly name vs slugified name
- Fix minor clipped display issue of right panel on `/settings/database`
- Fix minor display spacing in left panel of Settings
- Fix dashboard page to properly display a previously active dashboard's updated reports
- Fix pre-selected selections for join aggregates when loading a report
- Fix charts to display multiple aggregates (v1)
- Fix 404 errors when refreshing the frontend
- Fix a regression where the Topics would not be shown in the Files page

## 0.13.0 - (2019-02-25)

---

### New

- Add the `tap-salesforce` transform to Meltano. It is using the dbt package defined in https://gitlab.com/meltano/dbt-tap-salesforce
- Add m5o model and tables for tap-salesforce
- Updated the deep-link icon (for Dashboards/Reports on the Files page)

### Changes

- Polished the RBAC view, making it clearer the feature is experimental.
- Rename "Models" to "Topics"
- Use the current connection's schema when generating queries at run time for Postgres Connections.
- Add support for multiple Aggregates over the same attribute when generating HDA queries.

## 0.12.0 - (2019-02-21)

---

### New

- UI cleanup across routes (Analyze focus) and baseline polish to mitigate "that looks off comments"
- Update installation and contributing docs
- Meltano implement role-based access control - [!368](https://gitlab.com/meltano/meltano/merge_requests/368)
- Add version CLI commands for checking current Meltano version
- Add deep linking to dashboards
- Add deep linking to reports

### Fixes

- Fixed a problem when environment variables where used as default values for the CLI - [!390](https://gitlab.com/meltano/meltano/merge_requests/390)
- Fixed dashboards initial load issue due to legacy (and empty) `carbon.dashboard.m5o` file
- New standardized approach for `.m5o` id generation (will need to remove any dashboard.m5o and report.m5o)

## 0.11.0 - (2019-02-19)

---

### New

- Update installation and contributing docs
- Add support for generating Hyper Dimensional Aggregates (HDA)
- Add internal Meltano classes for representing and managing Designs, Table, Column, Aggregate, Definitions, and Query definitions

### Changes

- Move core functionality out of `api/controllers` to `/core/m5o` (for m5o and m5oc management) and `/core/sql` (for anything related to sql generation)

### Fixes

- Fixed a problem when environment variables where used as default values for the CLI - [!390](https://gitlab.com/meltano/meltano/merge_requests/390)

## 0.10.0 - (2019-02-12)

---

### New

- Add gunicorn support for Meltano UI as a WSGI application - [!377](https://gitlab.com/meltano/meltano/merge_requests/377)
- Meltano will now generate the minimal joins when building SQL queries - [!382](https://gitlab.com/meltano/meltano/merge_requests/382)

### Changes

- Add analytics to authentication page
- Meltano will now use SQLite for the job log. See https://meltano.com/docs/architecture.html#job-logging for more details.
- Removed manual `source .env` step in favor of it running automatically

### Fixes

- Meltano will correctly source the `.env`
- fixed charts to render as previously they were blank
- Fixed Analyze button groupd CSS to align as a single row

### Breaks

- Meltano will now use SQLite for the job log. See https://meltano.com/docs/architecture.html#job-logging for more details.
- URL routing updates ('/model' to '/files', removed currently unused '/extract', '/load', '/transform' and '/project/new')

## 0.9.0 - (2019-02-05)

---

### New

- add ability to save reports
- add ability to update an active report during analysis
- add ability to load reports
- add dashboards page and related add/remove report functionality

### Changes

- Generate default `Meltano UI` connection for the `meltano.db` SQLite DB when a new project is created with `meltano init`
- updated main navigation to Files, Analysis, and Dashboards
- Update the `meltano permissions grant` command to fetch the existing permissions from the Snowflake server and only return sql commands for permissions not already assigned
- Add `--diff` option to the `meltano permissions grant` command to get a full diff with the permissions already assigned and new ones that must be assigned

### Fixes

- Entry model definition correctly defines `region_id`.
- Updated the Fundamentals documentation section regarding reports
- Fixed Files page for empty state of Dashboards and Reports
- Fixed Analyze page's left column to accurately preselect columns and aggregates after loading a report

## 0.8.0 - (2019-01-29)

---

### New

- Add tracking of anonymous `meltano cli` usage stats to Meltano's Google Analytics Account
- Add `project_config.yml` to all meltano projects to store concent for anonymous usage tracking and the project's UUID

### Changes

- Add `--no_usage_stats` option to `meltano init <project_name>` to allow users to opt-out from anonymous usage stats tracking
- Bundled Meltano models are now SQLite compatible.

## 0.7.0 - (2019-01-22)

---

### New

- Added basic authentication support for meltano ui.
- Meltano will now automatically source the .env
- Updated docs with `.m5o` authoring requirements and examples
- add support for timeframes in tables
- add basic analytics to understand usage
- add disabled UI for the lack of timeframes support in sqlite
- update Results vs. SQL UI focus based on a results response or query update respectively

### Changes

- Meltano will now discover components based on `https://meltano.com/discovery.yml`
- sample designs are now packaged with meltano

### Fixes

- Updated mobile menu to work as expected
- Updated tutorial docs with improved CLI commands and fixed the host setting to `localhost`

## 0.6.1 - (2019-01-15)

---

## 0.6.0 - (2019-01-15)

---

### New

- add new command `meltano add transform [name_of_dbt_transformation]`
- add transforms to the available plugins

### Changes

- Auto install missing plugins when `meltano elt` runs
- Terminology updates for simpler understanding

### Fixes

- Edit links on the bottom of doc pages are working now

### Breaks

- Updated docs tutorial bullet regarding inaccurate "Validate" button

## 0.5.0 - (2019-01-09)

---

### New

- ensure `meltano init <project-name>` runs on windows
- settings ui now provides sqlite-specific controls for sqlite dialect
- add `target-sqlite` to available loaders for meltano projects
- add new command `meltano add transformer [name_of_plugin]`
- add transformers (dbt) to the available plugins

### Changes

- extractors and loaders are arguments in the elt command instead of options
- `meltano www` is now `meltano ui`
- remove dbt installation from `meltano init`
- move everything dbt related under `transform/`
- update `meltano elt` to not run transforms by default
- update `meltano elt` to auto generate the job_id (job_id has been converted to an optional argument)

### Fixes

- left joins now work correctly in analyze.
- fixed broken sql toggles in analyze view
- fixed sql output based on sql toggles in analyze view

## 0.4.0 - (2019-01-03)

---

### New

- add Using Superset with Meltano documentation

## 0.3.3 - (2018-12-21)

---

## 0.3.2 - (2018-12-21)

---

## 0.3.1 - (2018-12-21)

---

### Changes

- add default models for 'tap-carbon-intensity'.
- Meltano Analyze is now part of the package.
- removes database dependency from Meltano Analyze and uses .ma files
- update the error message when using Meltano from outside a project - [!238](https://gitlab.com/meltano/meltano/merge_requests/238)

## 0.3.0 - (2018-12-18)

---

### New

- updated Settings view so each database connection can be independently disconnected
- add `meltano select` to manage what is extracted by a tap.

### Changes

- documentation site will utilize a new static site generation tool called VuePress

- meltano.com will be deployed from the meltano repo

### Fixes

- model dropdown now updates when updating database (no longer requires page refresh)
- prevent model duplication that previously occurred after subsequent "Update Database" clicks

## 0.2.2 - (2018-12-11)

---

### Changes

- documentation site will utilize a new static site generation tool called VuePress
- first iteration of joins (working on a small scale)

## 0.2.1 - (2018-12-06)

---

### Fixes

- resolve version conflict for `idna==2.7`
- fix the `discover` command in the docker images
- fix the `add` command in the docker images
- fix module not found for meltano.core.permissions.utils

## 0.2.0 - (2018-12-04)

---

### New

- add `meltano permissions grant` command for generating permission queries for Postgres and Snowflake - [!90](https://gitlab.com/meltano/meltano/merge_requests/90)
- add 'tap-stripe' to the discovery

### Changes

- demo with [carbon intensity](https://gitlab.com/meltano/tap-carbon-intensity), no API keys needed
- .ma file extension WIP as alternative to lkml

### Fixes

- fix order in Meltano Analyze

## 0.1.4 - (2018-11-27)

### Fixes

- add default values for the 'www' command - [!185](https://gitlab.com/meltano/meltano/merge_requests/185)
- add CHANGELOG.md
- fix a problem with autodiscovery on taps - [!180](https://gitlab.com/meltano/meltano/merge_requests/180)

### Changes

- move the 'api' extra package into the default package
- add 'tap-fastly' to the discovery

---

## 0.1.3

### Changes

- remove `setuptools>=40` dependency
- `meltano` CLI is now in the `meltano` package

## 0.1.2

### Fixes

- target output state is now saved asynchronously

## 0.1.1

### Changes

- initial release<|MERGE_RESOLUTION|>--- conflicted
+++ resolved
@@ -3,11 +3,8 @@
 All notable changes to this project will be documented in this file.
 This project adheres to [Semantic Versioning](http://semver.org/) and [Keep a Changelog](http://keepachangelog.com/).
 
-<<<<<<< HEAD
-
-
-=======
->>>>>>> 08e840bc
+
+
 ## Unreleased
 
 ---
@@ -22,7 +19,6 @@
 
 ### Breaks
 
-<<<<<<< HEAD
 
 ## 1.9.1 - (2019-12-04)
 ---
@@ -32,8 +28,6 @@
 - [#1355](https://gitlab.com/meltano/meltano/issues/1355) Upgrade version of `discovery.yml` so that not upgraded Meltano instances with a pre v1.9.0 Meltano version do not break.
 
 
-=======
->>>>>>> 08e840bc
 ## 1.9.0 - (2019-12-03)
 
 ---
