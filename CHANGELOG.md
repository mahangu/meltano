--- conflicted
+++ resolved
@@ -11,11 +11,8 @@
 ### New
 * [#642](https://gitlab.com/meltano/meltano/issues/642) Improved UX during extractor plugin installation so settings can be configured *during* installation as opposed to waiting for the (typically lengthy) install to complete
 * [!613](https://gitlab.com/meltano/meltano/merge_requests/613) Updated home page docs with recommended install snippet so our "Learn More" CTA remains primary, but we make it easier for experienced devs to get up and running even quicker
-<<<<<<< HEAD
 * [!647](https://gitlab.com/meltano/meltano/merge_requests/647) Added preloader for occasional lengthy extractor loading and added feedback for lengthy entities loading
-=======
 * [#645](https://gitlab.com/meltano/meltano/issues/645) Added an Analyze landing page to facilitate future sub-UIs including the Analytics DB Connector Settings. Added proper Loader Settings UI.
->>>>>>> 59651b28
 
 ### Changes
 
