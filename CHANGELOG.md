# CHANGELOG

All notable changes to this project will be documented in this file.
This project adheres to [Semantic Versioning](http://semver.org/) and [Keep a Changelog](http://keepachangelog.com/).


## Unreleased
---

### New

### Changes

### Fixes

### Breaks


## 1.16.1 - (2020-01-23)

---

### New

- [#1592](https://gitlab.com/meltano/meltano/issues/1592) Add MAX and MIN aggregate functions to Meltano Models
<<<<<<< HEAD
- [#1552](https://gitlab.com/meltano/meltano/issues/1552) Add "Custom" data source CTA to link to the create custom data source docs
=======
- [#1462](https://gitlab.com/meltano/meltano/issues/1462) User will be able to reorder dashboard reports
>>>>>>> b5332220

### Changes

- [#1510](https://gitlab.com/meltano/meltano/issues/1510) Remove breadcrumbs (not currently useful)
- [#1589](https://gitlab.com/meltano/meltano/issues/1589) Add dbt-specific files to a .gitignore
- [#1402](https://gitlab.com/meltano/meltano/issues/1402) Onboarding redesign to minimize steps and friction ('Extractors' as 'Data Sources', pipelines are secondary to 'Data Source' integrations, and removed loader, transform, and pipeline name as editable in favor of preselected values in accordance with our hosted solution)
- [#1402](https://gitlab.com/meltano/meltano/issues/1402) Local development now requires `.env` to connect a `target-postgres` loader (docs update to follow in [#1586](https://gitlab.com/meltano/meltano/issues/1586) )

### Fixes

- [#1573](https://gitlab.com/meltano/meltano/issues/1573) Fix docs `shouldShowNavbar` conditional and improve query string `embed=true` parsing
- [#1579](https://gitlab.com/meltano/meltano/issues/1579) Make color contrast for CTA buttons accessible


## 1.16.0 - (2020-01-20)

---

### New

- [#1556](https://gitlab.com/meltano/meltano/issues/1556) Add default transformations for the Facebook Ads Extractor. They are using the dbt package defined in https://gitlab.com/meltano/dbt-tap-facebook
- [#1557](https://gitlab.com/meltano/meltano/issues/1557) Add default Meltano Models for the Facebook Ads Extractor. They are defined in https://gitlab.com/meltano/model-facebook
- [#1560](https://gitlab.com/meltano/meltano/issues/1560) Make the Facebook Ads Extractor available by default on Meltano UI

### Changes

- [#1541](https://gitlab.com/meltano/meltano/issues/1541) Revert `tap-csv`'s `kind: file` to text input for `csv_files_definition` as we don't fully support `tap-csv` via the UI with single (definition json) and multiple (csv files) file uploading
- [#1477](https://gitlab.com/meltano/meltano/issues/1477) Add a `read-only` mode to Meltano to disable all modifications from the UI

### Fixes

### Breaks


## 1.15.1 - (2020-01-16)

---

### New

- [#608](https://gitlab.com/meltano/meltano/issues/608) Add the Facebook Ads Extractor to Meltano as a hidden plugin. It will be fully enabled on Meltano UI once bundled Transformations and Models are added. It uses the tap defined in https://gitlab.com/meltano/tap-facebook/
- [meltano/model-stripe#2](https://gitlab.com/meltano/model-stripe/issues/2) Add timeframes to the Stripe models
- [#1533](https://gitlab.com/meltano/meltano/issues/1533) Add documentation for the Facebook Ads Extractor

### Changes

- [#1527](https://gitlab.com/meltano/meltano/issues/1527) Update the dashboard modal header to properly differentiate between "Create" and "Edit"
- [#1456](https://gitlab.com/meltano/meltano/issues/1456) 404 Error page now has better back functionality and ability to file new issues directly from the page

### Fixes

- [#1538](https://gitlab.com/meltano/meltano/issues/1538) Fix timeframes not properly displaying on the base table
- [#1574](https://gitlab.com/meltano/meltano/issues/1574) Fix an issue with Meltano crashing after a succesful login
- [#1568](https://gitlab.com/meltano/meltano/issues/1568) Restore support for custom plugins that don't have their available settings defined in discovery.yml

## 1.15.0 - (2020-01-13)

---

### New

- [#1483](https://gitlab.com/meltano/meltano/issues/1483) Add login audit columns to track last login time
- [#1480](https://gitlab.com/meltano/meltano/issues/1480) Add tests to `meltano permissions` command for Snowflake
- [#1392](https://gitlab.com/meltano/meltano/issues/1392) Add inline docs to Extractor configurations in iteration toward improving data setup onboarding

### Changes

- [#1480](https://gitlab.com/meltano/meltano/issues/1480) Add schema revocations for roles in the `meltano permissions` command
- [#1458](https://gitlab.com/meltano/meltano/issues/1458) Remove tap-carbon-intensity-sqlite model from default installation
- [#1458](https://gitlab.com/meltano/meltano/issues/1458) Update docs to reflect new getting started path and updated screenshots
- [#1513](https://gitlab.com/meltano/meltano/issues/1513) Remove dead code related to `/model` route that we no longer link to in favor of the contextual Analyze CTAs and the `MainNav.vue`'s Analyze dropdown
- [#1542](https://gitlab.com/meltano/meltano/issues/1542) Update version, logout, and help UI partial (upper right) to have less prominence and more clearly communicate the "Sign Out" action

### Fixes

- [#1480](https://gitlab.com/meltano/meltano/issues/1480) Fix database revocations corner case for roles in the `meltano permissions` command
- [#1553](https://gitlab.com/meltano/meltano/issues/1553) Fix bug occurring when loading a report that lacks join tables
- [#1540](https://gitlab.com/meltano/meltano/issues/1540) Meltano Analyze will now leverage Pipelines instead of Loaders in the connection dropdown
- [#1540](https://gitlab.com/meltano/meltano/issues/1540) Meltano Analyze will now infer the connection to use instead of it being provided by the user

### Breaks

## 1.14.3 - (2020-01-09)

---

### Fixes

- [#1521](https://gitlab.com/meltano/meltano/issues/1521) Sanitize user-submitted string before using it in file path

## 1.14.2 - (2020-01-09)

---

### New

- [#1391](https://gitlab.com/meltano/meltano/issues/1391) Lock all settings that are controlled through environment variables
- [#1393](https://gitlab.com/meltano/meltano/issues/1393) Add contextual Analyze CTAs for each Pipeline in the Pipelines list
- [#1551](https://gitlab.com/meltano/meltano/issues/1551) Add dbt clean before compile and runs

### Changes

- [#1424](https://gitlab.com/meltano/meltano/issues/1424) Update pipeline elapsed time display to be more human friendly

### Fixes

- [#1430](https://gitlab.com/meltano/meltano/issues/1430) Fix the state not stored for pipelines when Transforms run
- [#1448](https://gitlab.com/meltano/meltano/issues/1448) Fix `AnalyzeList.vue` to display message and link when lacking contextual models

### Breaks

## 1.14.1 - (2020-01-06)

---

### Fixes

- [#1520](https://gitlab.com/meltano/meltano/issues/1520) Fix bug when updating a dashboard that could undesirably overwrite another existing dashboard

### Breaks

## 1.14.0 - (2019-12-30)

---

### New

- [#1461](https://gitlab.com/meltano/meltano/issues/1461) Display toasted notification for report adding to dashboard
- [#1419](https://gitlab.com/meltano/meltano/issues/1419) Add ability to edit and delete dashboards
- [#1411](https://gitlab.com/meltano/meltano/issues/1411) Add download log button to Job Log Modal

### Changes

- [#1311](https://gitlab.com/meltano/meltano/issues/1311) Remove unused meltano/meltano/runner docker image
- [#1502](https://gitlab.com/meltano/meltano/issues/1502) Update configuration file uploads to occur on save vs. file picker completion

### Fixes

- [#1518](https://gitlab.com/meltano/meltano/issues/1518) Fix bug that caused all text fields to show up as required in configuration modals
- [#1446](https://gitlab.com/meltano/meltano/issues/1446) Fix bug that could result in a broken report when the report URL was manually modified
- [#1411](https://gitlab.com/meltano/meltano/issues/1411) Fix bug when reading too large a job log file

## 1.13.0 - (2019-12-23)

---

### New

- [#1269](https://gitlab.com/meltano/meltano/issues/1269) Add `kind: file` so single file uploads can be used with extractors (`tap-google-analytics`'s `key_file_location` is the first user)
- [#1494](https://gitlab.com/meltano/meltano/issues/1494) Add `LIKE` options to Analyze Filter UI so users better understand what filtering patterns are available

### Changes

- [#1399](https://gitlab.com/meltano/meltano/issues/1399) Log Modal now has a prompt to explain potential factors in required time for pipelines to complete
- [#1433](https://gitlab.com/meltano/meltano/issues/1433) Remove `/orchestrate` route and thus the Airflow iframe as this is overkill for our current target users

### Fixes

- [#1434](https://gitlab.com/meltano/meltano/issues/1434) Fix Analyze CTAs to only enable if at least one related pipeline has succeeded
- [#1447](https://gitlab.com/meltano/meltano/issues/1447) Various fixes around loading and reloading reports to mitigate false positive `sqlErrorMessage` conditions
- [#1509](https://gitlab.com/meltano/meltano/issues/1509) Allow plugin profile config to be set through meltano.yml

## 1.12.2 - (2019-12-20)

---

### New

- [#1437](https://gitlab.com/meltano/meltano/issues/1437) Users can now share their dashboards with an automatically generated email

### Changes

- [#1466](https://gitlab.com/meltano/meltano/issues/1466) Filters now have clear language and indiciation that they use AND for chaining
- [#1464](https://gitlab.com/meltano/meltano/issues/1464) Remove the "only" option for transforms in Create Pipeline form

- [#1399](https://gitlab.com/meltano/meltano/issues/1399) Log Modal now has a prompt to explain potential factors in required time for pipelines to complete
- [#1431](https://gitlab.com/meltano/meltano/issues/1431) Add "pipeline will still run if modal is closed" message in the Job Log Modal

### Changes

- [#1422](https://gitlab.com/meltano/meltano/issues/1422) Update start date field to have a recommendation

### Fixes

- [#1447](https://gitlab.com/meltano/meltano/issues/1447) Various fixes around loading and reloading reports to mitigate false positive `sqlErrorMessage` conditions
- [#1443](https://gitlab.com/meltano/meltano/issues/1443) Fix tooltip clipping in modals
- [#1500](https://gitlab.com/meltano/meltano/issues/1500) Fix `meltano install` not running the migrations.

## 1.12.1 - (2019-12-18)

---

### Changes

- [#1403](https://gitlab.com/meltano/meltano/issues/1403) Remove "Orchestrate", "Model", and "Notebook" from the main navigation until each respective UI is more useful (the `/orchestrate` and `/model` routes still exist)
- [#1476](https://gitlab.com/meltano/meltano/issues/1476) Add database and warehouse revocations for roles in the `meltano permissions` command
- [#1473](https://gitlab.com/meltano/meltano/issues/1473) Update Release issue template to recent guidelines

## 1.12.0 - (2019-12-16)

---

### New

- [#1374](https://gitlab.com/meltano/meltano/issues/1374) Add role revocation for users and roles in the `meltano permissions` command
- [#1377](https://gitlab.com/meltano/meltano/issues/1377) Document cleanup steps after MeltanoData testing
- [#1438](https://gitlab.com/meltano/meltano/issues/1438) Add documentation for DNS spoofing error
- [#1436](https://gitlab.com/meltano/meltano/issues/1436) Add video walkthrough on how to setup Google Analytics so that the Meltano Extractor can be able to access the Google APIs and the Google Analytics data.

### Changes

- [#1350](https://gitlab.com/meltano/meltano/issues/1350) Switch to all lower case for Snowflake permission comparisons in the `meltano permissions` command
- [#1449](https://gitlab.com/meltano/meltano/issues/1449) Hide the Marketo Extractor form Meltano UI
- [#1397](https://gitlab.com/meltano/meltano/issues/1397) Optimize workflow for MeltanoData setup
- [#1423](https://gitlab.com/meltano/meltano/issues/1423) Update sidebar and docs to include Ansible

## 1.11.2 - (2019-12-13)

---

### Changes

- [#1435](https://gitlab.com/meltano/meltano/issues/1435) Change "Model" to "Analyze" so the Pipeline CTA is actionable and less abstract
- [#1432](https://gitlab.com/meltano/meltano/issues/1432) Changed "Close" to "Back" in Log Modal to help mitigate "Am I ending the pipeline?" concerns

### Fixes

- [#1439](https://gitlab.com/meltano/meltano/issues/1439) Fix relative elapsed time since last run time display in the Pipelines UI
- [#1441](https://gitlab.com/meltano/meltano/issues/1441) Fix auto advance to "Create Pipeline" when coming from "Load" step (previously "Transform" step, but this has been removed from the UI)
- [#1440](https://gitlab.com/meltano/meltano/issues/1440) Allow installed plugins to appear in UI even if hidden in configuration

## 1.11.1 - (2019-12-12)

---

### New

- [#1351](https://gitlab.com/meltano/meltano/issues/1351) Add "Create Meltano Account" promo for `meltano.meltanodata.com`
- [#1055](https://gitlab.com/meltano/meltano/issues/1055) Add "Disable" button to Tracking Acknowledgment toast so user's can opt-out from the UI
- [#1408](https://gitlab.com/meltano/meltano/issues/1408) Add "Last Run" context to each pipeline
- [#1408](https://gitlab.com/meltano/meltano/issues/1408) Add "Started At", "Ended At", and "Elapsed" to Job Log modal
- [#1390](https://gitlab.com/meltano/meltano/issues/1390) Display of extractors and loaders can now be configured through the `hidden` property in `discovery.yml`

### Changes

- [#1398](https://gitlab.com/meltano/meltano/issues/1398) Update default Transform from "Skip" to "Run"
- [#1406](https://gitlab.com/meltano/meltano/issues/1406) Update Analyze Query section CSS for improved UX (visually improved organization and scanability)
- [#1417](https://gitlab.com/meltano/meltano/issues/1417) Update SCSS variable usage in components for SSOT styling
- [#1408](https://gitlab.com/meltano/meltano/issues/1408) Updated date and time displays to be human-friendly (`moment.js`)
- [#1268](https://gitlab.com/meltano/meltano/issues/1268) Remove Transform step from UI (Create Schedule still allows choosing "Skip" or "Only" but will intelligently default to "Skip" or "Run")

## 1.11.0 - (2019-12-09)

---

### New

- [#1361](https://gitlab.com/meltano/meltano/issues/1361) Add `kind: hidden` to `discovery.yml` so certain connector settings can validate with a default `value` but remain hidden from the user for improved UX

### Changes

- [#1389](https://gitlab.com/meltano/meltano/issues/1389) Temporary Profiles feature removal (conditionally removed if 2+ profiles not already created so existing users can continue using multiple profiles if created)
- [#1373](https://gitlab.com/meltano/meltano/issues/1373) Update MeltanoData deletion process with 1Password

### Fixes

- [#1401](https://gitlab.com/meltano/meltano/issues/1401) Fix double instance of self hosted CTA on desktop sites

## 1.10.2 - (2019-12-06)

---

### Changes

- [#1371](https://gitlab.com/meltano/meltano/issues/1371) Provide more specific instructions for Google Analytics configuration
- [#1381](https://gitlab.com/meltano/meltano/issues/1381) Update the default directory for client_secrets.json for the Google Analytics Extractor to be located under the extract/ directory and not the project's root.
- [#1345](https://gitlab.com/meltano/meltano/issues/1345) Update the documentation for the [Salesforce Extractor](https://www.meltano.com/plugins/extractors/salesforce.html) to contain additional information on Security Tokens
- [#1383](https://gitlab.com/meltano/meltano/issues/1383) Add CTA for hosted solution signup to navigation

### Fixes

- [#1379](https://gitlab.com/meltano/meltano/issues/1379) Fix an issue with Airflow scheduling too many jobs.
- [#1386](https://gitlab.com/meltano/meltano/issues/1386) Fix connector modal clipping issue where small browser heights prevented accessing the "Save" area

### Breaks

## 1.10.1 - (2019-12-05)

---

### Changes

- [#1373](https://gitlab.com/meltano/meltano/issues/1373) Update MeltanoData deletion process with 1Password
- [#1373](https://gitlab.com/meltano/meltano/issues/1373) Update Analyze dropdown as scrollable to better display model CTAs (scrollable dropdown vs. scrolling entire page)

### Fixes

- [#1373](https://gitlab.com/meltano/meltano/issues/1373) Fix formatting on custom containers in MeltanoData guide

## 1.10.0 - (2019-12-04)

---

### New

- [#1343](https://gitlab.com/meltano/meltano/issues/1343) Add current Meltano version to main navigation

### Changes

- [#1358](https://gitlab.com/meltano/meltano/issues/1358) Update MeltanoData guide with maintenance and debugging instructions
- [#1337](https://gitlab.com/meltano/meltano/issues/1337) Add CTA to installations for free hosted dashboards
- [#1365](https://gitlab.com/meltano/meltano/issues/1365) Add process for deleting meltanodata instances
- [#1340](https://gitlab.com/meltano/meltano/issues/1340) Update connector settings UI to communicate the required status of each setting
- [#1357](https://gitlab.com/meltano/meltano/issues/1357) Update LogModal Analyze CTAs so Analyze can preselect the correct loader for a given analysis

### Fixes

- [#1364](https://gitlab.com/meltano/meltano/issues/1364) Fix instructions to SSH into MeltanoData.com instance

## 1.9.1 - (2019-12-04)

---

### Fixes

- [#1355](https://gitlab.com/meltano/meltano/issues/1355) Upgrade version of `discovery.yml` so that not upgraded Meltano instances with a pre v1.9.0 Meltano version do not break.

## 1.9.0 - (2019-12-03)

---

### New

- [marketing#103](https://gitlab.com/meltano/meltano-marketing/issues/103) Add Google Site Verification token to site
- [#1346](https://gitlab.com/meltano/meltano/issues/1346) Add new tutorial for using FileZilla with a Meltano project
- [#1292](https://gitlab.com/meltano/meltano/issues/1292) Add guide for setting up Meltano projects on meltanodata.com

### Changes

- [#1341](https://gitlab.com/meltano/meltano/issues/1341) Various `discovery.yml` and connector configuration UI updates to improve UX.
- [#1341](https://gitlab.com/meltano/meltano/issues/1341) Updated documentation to communicate the various optional settings of a connector

### Fixes

- [#1334](https://gitlab.com/meltano/meltano/issues/1334) Fix automatic population of airflow.cfg after installation
- [#1344](https://gitlab.com/meltano/meltano/issues/1344) Fix an ELT automatic discovery error when running Meltano on Python3.6

## 1.8.0 - (2019-12-02)

---

### New

- [#764](https://gitlab.com/meltano/meltano/issues/764) Add plugin profiles to enable multiple configurations for extractors
- [#1081](https://gitlab.com/meltano/meltano/issues/1081) Add ability to delete data pipelines
- [#1217](https://gitlab.com/meltano/meltano/issues/1217) Add "Test Connection" button to validate connection settings prior to ELT runs
- [#1236](https://gitlab.com/meltano/meltano/issues/1236) Add contextual Analyze CTAs in the Job Log UI
- [#1271](https://gitlab.com/meltano/meltano/issues/1271) Add labels in discovery.yml for easy brand definition

### Changes

- [#1323](https://gitlab.com/meltano/meltano/issues/1323) Add CTA to send users to Typeform to provide info for setting up a hosted dashboard

- [#1323](https://gitlab.com/meltano/meltano/issues/1323) Add CTA to send users to Typeform to provide info for setting up a hosted dashboard
- [#1271](https://gitlab.com/meltano/meltano/issues/1271) Improve messaging on tap and target settings modals
- [#1226](https://gitlab.com/meltano/meltano/issues/1226) Update Pipelines main navigation link to show all data pipeline schedules if that step has been reached
- [#1323](https://gitlab.com/meltano/meltano/issues/1323) Add CTA to send users to Typeform to provide info for setting up a hosted dashboard
- [#1271](https://gitlab.com/meltano/meltano/issues/1271) Improve messaging on tap and target settings modals
- [#1246](https://gitlab.com/meltano/meltano/issues/1246) Update the [Salesforce API + Postgres](https://www.meltano.com/tutorials/salesforce-and-postgres.html) Tutorial to use Meltano UI for setting up the Extractor and Loader, running the ELT pipeline and analyzing the results.

- [#1225](https://gitlab.com/meltano/meltano/issues/1225) Update dbt docs link to be conditional so the user doesn't experience 404s

## 1.7.2 - (2019-11-26)

---

### Fixes

- [#1318](https://gitlab.com/meltano/meltano/merge_requests/1318/) Pin dbt version to `v0.14.4` to address Meltano Transformation failing when using dbt `v0.15.0`

## 1.7.1 - (2019-11-25)

---

### Fixes

- [#1184](https://gitlab.com/meltano/meltano/merge_requests/1184/) Fix `contextualModels` implementation for contextual CTAs in Job Log modal

## 1.7.0 - (2019-11-25)

---

### New

- [#1236](https://gitlab.com/meltano/meltano/issues/1236) Add contextual Analyze CTAs in the Job Log UI

### Fixes

- [#1298](https://gitlab.com/meltano/meltano/issues/1298) Let default entity selection be configured in discovery.yml under `select`
- [#1298](https://gitlab.com/meltano/meltano/issues/1298) Define default entity selection for tap-salesforce
- [#1304](https://gitlab.com/meltano/meltano/issues/1304) Fix Meltano subprocess fetching large catalogs (e.g. for Salesforce) getting stuck do to the subprocess' stderr buffer filling and the process getting deadlocked.

## 1.6.0 - (2019-11-18)

---

### New

- [#1235](https://gitlab.com/meltano/meltano/issues/1235) Add help link button in the app
- [#1285](https://gitlab.com/meltano/meltano/issues/1285) Add link to YouTube guidelines for release instructions
- [#1277](https://gitlab.com/meltano/meltano/issues/1277) Move sections that don't apply to outside contributors from Contributing and Roadmap docs to Handbook: Release Process, Release Schedule, Demo Day, Speedruns, DigitalOcean Marketplace

### Changes

- [#1257](https://gitlab.com/meltano/meltano/issues/1257) Prevent modified logo file upon each build
- [#1289](https://gitlab.com/meltano/meltano/issues/1289) Dismiss all modals when using the escape key
- [#1282](https://gitlab.com/meltano/meltano/issues/1282) Remove Entity Selection from the UI (still available in CLI) and default to "All" entities for a given data source
- [#1303](https://gitlab.com/meltano/meltano/issues/1303) Update the configuration options for the Salesforce Extractor to only include relevant properties. Remove properties like the client_id that were not used for username/password authentication.
- [#1308](https://gitlab.com/meltano/meltano/issues/1308) Update the configuration options for the Marketo Extractor to use a Start Date instead of a Start Time.

### Fixes

- [#1297](https://gitlab.com/meltano/meltano/issues/1297) Get actual latest ELT job log by sorting matches by creation time with nanosecond resolution
- [#1297](https://gitlab.com/meltano/meltano/issues/1297) Fix pipeline failure caused by jobs that require true concurrency being executed on CI runners that don't

## 1.5.0 - (2019-11-11)

---

### New

- [#1222](https://gitlab.com/meltano/meltano/issues/1222) Include static application security testing (SAST) in the pipeline
- [#1164](https://gitlab.com/meltano/meltano/issues/1164) Add "transform limitations" message to Transform UI
- [#1272](https://gitlab.com/meltano/meltano/issues/1272) Add Vuepress plugin to generate a sitemap on website build
- [meltano-marketing#89](https://gitlab.com/meltano/meltano-marketing/issues/89) Adds basic title and meta descriptions to all public-facing website & documentation pages.

### Changes

- [#1239](https://gitlab.com/meltano/meltano/issues/1239) Update header buttons layout on small viewports
- [#1019](https://gitlab.com/meltano/meltano/issues/1019) Automatically update package.json file versions
- [#1253](https://gitlab.com/meltano/meltano/issues/1253) Do not allow `meltano` command invocation without any argument
- [#1192](https://gitlab.com/meltano/meltano/issues/1192) Improve helper notes associated with each Extract, Load, and Transform step to better communicate the purpose of each
- [#1201](https://gitlab.com/meltano/meltano/issues/1201) Improved "Auto Advance" messaging regarding Entity Selection. We also doubled the default toast time to improve likelihood of reading feedback.
- [#1191](https://gitlab.com/meltano/meltano/issues/1191) update Google Analytics extractor documentation to explain how to set up the Google Analytics API, and remove duplicate instructions from the [Google Analytics API + Postgres tutorial](http://meltano.com/tutorials/google-analytics-with-postgres.html#prerequisites)
- [#1199](https://gitlab.com/meltano/meltano/issues/1199) Add example and sample CSV files to the CSV extractor documentation
- [#1247](https://gitlab.com/meltano/meltano/issues/1247) Update the [Loading CSV Files to a Postgres Database](https://www.meltano.com/tutorials/csv-with-postgres.html) Tutorial to use Meltano UI for setting up the Extractor and Loader, running the ELT pipeline and analyzing the results. Also provide all the files used in the tutorial (transformations, models, etc) as downloadable files.
- [#1279] Revise ["Roadmap" section](https://meltano.com/docs/roadmap.html) of the docs with clarified persona, mission, vision, and re-order content
- [#1134](https://gitlab.com/meltano/meltano/issues/1134) Update the [GitLab API + Postgres](https://www.meltano.com/tutorials/gitlab-and-postgres.html). Include video walk-through and update the end to end flow to only use Meltano UI.
- [#95](https://gitlab.com/meltano/meltano-marketing/issues/95) Update the DigitalOcean CTA to go to the public directory page for the Meltano droplet
- [#1270](https://gitlab.com/meltano/meltano/issues/1270) Main navigation "Pipeline" to "Pipelines" to reinforce multiple vs. singular (conflicts a bit with the verb approach of the other navigation items but we think it's worth it for now)
- [#1240](https://gitlab.com/meltano/meltano/issues/1240) Provide clarity around how Airflow can be used directly in documentation and UI
- [#1263](https://gitlab.com/meltano/meltano/issues/1263) Document lack of Windows support and suggest WSL, Docker

### Fixes

- [#1259](https://gitlab.com/meltano/meltano/issues/1259) Fix `meltano elt` not properly logging errors happening in the ELT process
- [#1183](https://gitlab.com/meltano/meltano/issues/1183) Fix a race condition causing the `meltano.yml` to be empty in some occurence
- [#1258](https://gitlab.com/meltano/meltano/issues/1258) Fix format of custom extractor's capabilities in meltano.yml
- [#1215](https://gitlab.com/meltano/meltano/issues/1215) Fix intercom documentation footer overlap issue.
- [#1215](https://gitlab.com/meltano/meltano/issues/1215) Fix YouTube iframes to be responsive (resolves unwanted side-effect of horizontal scrollbar at mobile/tablet media queries)

## 1.4.0 - (2019-11-04)

---

### New

- [#1208](https://gitlab.com/meltano/meltano/issues/1208) Add description to `Plugin` definition and updated `discovery.yml` and UI to consume it
- [#1195](https://gitlab.com/meltano/meltano/issues/1195) Add temporary message in configuration communicating their global nature until "Profiles" are implemented
- [#1245](https://gitlab.com/meltano/meltano/issues/1245) Add detailed information on the documentation about events tracked by Meltano when Anonymous Usage Data tracking is enabled.
- [#1228](https://gitlab.com/meltano/meltano/issues/1228) Add preselections of the first column and aggregate of base table to initialize Analyze with data by default.

### Changes

- [#1244](https://gitlab.com/meltano/meltano/issues/1244) Add instructions on how to deactivate a virtual environment
- [#1082](https://gitlab.com/meltano/meltano/issues/1082) Meltano will now enable automatically DAGs created in Airflow
- [#1231](https://gitlab.com/meltano/meltano/issues/1231) Update CLI output during project initialization
- [#1126](https://gitlab.com/meltano/meltano/issues/1126) Minor UI updates to improve clarity around Schedule step and Manual vs Orchestrated runs
- [#1210](https://gitlab.com/meltano/meltano/issues/1210) Improved SQLite loader configuration context (name and description)
- [#1185](https://gitlab.com/meltano/meltano/issues/1185) Remove majority of unimplemented placeholder UI buttons
- [#1166](https://gitlab.com/meltano/meltano/issues/1166) Clarify in documentation that plugin configuration is stored in the `.meltano` directory, which is in `.gitignore`.
- [#1200](https://gitlab.com/meltano/meltano/issues/1200) Link to new Getting Help documentation section instead of issue tracker where appropriate

- [#1227](https://gitlab.com/meltano/meltano/issues/1227) Update Notebook `MainNav` link to jump to our Jupyter Notebook docs

### Fixes

- [#1075](https://gitlab.com/meltano/meltano/issues/1075) Fix a bug that caused `target-csv` to fail.
- [#1233](https://gitlab.com/meltano/meltano/issues/1233) Fix the Design page failing to load a Design that has timeframes on the base table
- [#1187](https://gitlab.com/meltano/meltano/issues/1187) Updated configuration to support `readonly` kind to prevent unwanted editing
- [#1187](https://gitlab.com/meltano/meltano/issues/1187) Updated configuration to setting resets to prevent unwanted editing
- [#1187](https://gitlab.com/meltano/meltano/issues/1187) Updated configuration to conditionally reset certain settings to prevent unwanted editing
- [#1187](https://gitlab.com/meltano/meltano/issues/1187) Updated configuration to prevent unwanted editing until we handle this properly with role-based access control
- [#1187](https://gitlab.com/meltano/meltano/issues/1187) Updated certain connector configuration settings with a `readonly` flag to prevent unwanted editing in the UI. This is temporary and will be removed when we handle this properly with role-based access control.
- [#1198](https://gitlab.com/meltano/meltano/issues/1198) Fix "More Info." link in configuration to properly open a new tab via `target="_blank"`

- [#1229](https://gitlab.com/meltano/meltano/issues/1229) Improve extractor schema autodiscovery error messages and don't attempt autodiscovery when it is known to not be supported, like in the case of tap-gitlab
- [#1207](https://gitlab.com/meltano/meltano/issues/1207) Updated all screenshots in Getting Started Guide to reflect the most current UI

## 1.3.0 - (2019-10-28)

---

### New

- [#991](https://gitlab.com/meltano/meltano/issues/991) Add e2e tests for simple sqlite-carbon workflow
- [#1103](https://gitlab.com/meltano/meltano/issues/1103) Add Intercom to Meltano.com to interact with our users in real-time
- [#1130](https://gitlab.com/meltano/meltano/issues/1130) Add Tutorial for extracting data from Google Analytics and loading the extracted data to Postgres
- [#1168](https://gitlab.com/meltano/meltano/issues/1168) Speedrun video added to home page and new release issue template
- [#1182](https://gitlab.com/meltano/meltano/issues/1182) Add `null`able date inputs so optional dates aren't incorrectly required in validation
- [#1169](https://gitlab.com/meltano/meltano/issues/1169) Meltano now generates the dbt documentation automatically

### Changes

- [!1061](https://gitlab.com/meltano/meltano/merge_requests/1061) Update the Getting Started Guide and the Meltano.com documentation with the new UI and information about job logging and how to find the most recent run log of a pipeline.
- [#1213](https://gitlab.com/meltano/meltano/issues/1213) Add VuePress use and benefits to documentation
- [#922](https://gitlab.com/meltano/meltano/issues/922) Document the importance of transformations and how to get started
- [#1167](https://gitlab.com/meltano/meltano/issues/1167) Iterate on docs to improve readability and content updates

### Fixes

- [#1173](https://gitlab.com/meltano/meltano/issues/1173) Fix `sortBy` drag-and-drop bug in Analyze by properly using `tryAutoRun` vs. `runQuery`
- [#1079](https://gitlab.com/meltano/meltano/issues/1079) `meltano elt` will now run in isolation under `.meltano/run/elt`
- [#1204](https://gitlab.com/meltano/meltano/issues/1204) move project creation steps out of the local installation section of the docs and into the Getting Started Guide
- [#782](https://gitlab.com/meltano/meltano/issues/782) Update timeframe label and fix timeframe attributes to properly display in the Result Table

## 1.2.1 - (2019-10-22)

---

### New

- [#1123](https://gitlab.com/meltano/meltano/issues/1123) Add first-class "Submit Issue" CTA to help expedite resolution when a running job fails. Also updated the "Log" CTA in the Pipelines UI to reflect a failed state.

### Fixes

- [#1172](https://gitlab.com/meltano/meltano/issues/1172) Fix analytics issue related to app version

## 1.2.0 - (2019-10-21)

---

### New

- [#1121](https://gitlab.com/meltano/meltano/issues/1121) Add ability to configure listen address of Meltano and Airflow
- [#1022](https://gitlab.com/meltano/meltano/issues/1022) Add "Autorun Query" toggle and persist the user's choice across sessions
- [#1060](https://gitlab.com/meltano/meltano/issues/1060) Auto advance to Job Log from Pipeline Schedule creation
- [#1111](https://gitlab.com/meltano/meltano/issues/1111) Auto advance to Loader installation step when an extractor lacks entity selection

### Changes

- [#1013](https://gitlab.com/meltano/meltano/issues/1013) Toast initialization and analytics initialization cleanup

### Fixes

- [#1050](https://gitlab.com/meltano/meltano/issues/1050) Fix a bug where the Job log would be created before the `transform` are run.
- [#1122](https://gitlab.com/meltano/meltano/issues/1122) `meltano elt` will now properly run when using `target-snowflake`.
- [#1159](https://gitlab.com/meltano/meltano/issues/1159) Minor UI fixes (proper `MainNav` Model icon active color during Analyze route match & "Run" auto query related cleanup) and `...NameFromRoute` refactor renaming cleanup

## 1.1.0 - (2019-10-16)

---

### New

- [#1106](https://gitlab.com/meltano/meltano/issues/1106) Add description metadata to the GitLab extractor's Ultimate License configuration setting
- [#1057](https://gitlab.com/meltano/meltano/issues/1057) Auto advance to Entity Selection when an extractor lacks configuration settings
- [#51](https://gitlab.com/meltano/meltano-marketing/issues/51) Update Google Analytics to track `appVersion`, custom `projectId`, and to properly use the default `clientId`. The CLI also now uses `client_id` to differentiate between a CLI client id (not versioned) and the project id (versioned).
- [#1012](https://gitlab.com/meltano/meltano/issues/1012) Add intelligent autofocus for improved UX in both Extractor and Loader configuration
- [#758](https://gitlab.com/meltano/meltano/issues/758) Update 'meltano permissions' to add --full-refresh command to revoke all privileges prior to granting
- [#1113](https://gitlab.com/meltano/meltano/issues/1113) Update 'meltano permissions' to have the ability to find all schemas matching a partial name such as `snowplow_*`
- [#1114](https://gitlab.com/meltano/meltano/issues/1114) Update 'meltano permissions' to include the OPERATE privilege for Snowflake warehouse

### Changes

- Compress meltano-logo.png
- [#1080](https://gitlab.com/meltano/meltano/issues/1080) Temporarily disable Intercom until userId strategy is determined
- [#1058](https://gitlab.com/meltano/meltano/issues/1058) Updated the selected state of grouped buttons to fill vs. stroke. Updated the docs to reflect the reasoning to ensure consistency in Meltano's UI visual language
- [#1068](https://gitlab.com/meltano/meltano/issues/1068) Replace dogfooding term in docs to speedrun
- [#1101](https://gitlab.com/meltano/meltano/issues/1101) Add new tour video to home page
- [#1101](https://gitlab.com/meltano/meltano/issues/1101) Update design to improve readability and contrast
- [#1115](https://gitlab.com/meltano/meltano/issues/1115) Update 'meltano permissions' to not require an identially named role for a given user

### Fixes

- [#1120](https://gitlab.com/meltano/meltano/issues/1120) Fix a concurrency bug causing `meltano select` to crash.
- [#1086](https://gitlab.com/meltano/meltano/issues/1086) Fix a concurrency issue when the `meltano.yml` file was updated.
- [#1112](https://gitlab.com/meltano/meltano/issues/1112) Fix the "Run" button to improve UX by properly reflecting the running state for auto-running queries
- [#1023](https://gitlab.com/meltano/meltano/issues/1023) Fix last vuex mutation warning with editable `localConfiguration` clone approach

### Breaks

## 1.0.1 - (2019-10-07)

---

### Fixes

- Patch technicality due to PyPi limitation (v1 already existed from a publish mistake seven+ months ago) with needed changelog New/Changes/Fixes section headers

## 1.0.0 - (2019-10-07)

---

### New

- [#1020](https://gitlab.com/meltano/meltano/issues/1020) Update Command Line Tools documentation to reflect a standard format with opportunities for improvement in the future
- [#524](https://gitlab.com/meltano/meltano/issues/524) There is a new Plugins section on the site to contain all ecosystem related libraries (i.e., extractors, loaders, etc.)

### Changes

- [#1087](https://gitlab.com/meltano/meltano/issues/1087) Fix `meltano select` not seeding the database when run as the first command.
- [#1090](https://gitlab.com/meltano/meltano/issues/1090) Update the namespace for all plugins. Also the default schema used will go back to including the `tap_` prefix to avoid conflicts with existing schemas (e.g. a local `gitlab` or `salesforce` schema). This also fixes `tap-csv` and `tap-google-analytics` not properly working after the latest Meltano release.
- [#1047](https://gitlab.com/meltano/meltano-marketing/issues/1047) Fix a bug where some configuration values were not redacted

### Fixes

### Breaks

- [#1085](https://gitlab.com/meltano/meltano/issues/1085) Fix Analyze model dropdown to properly reflect installed `models`
- [#1089](https://gitlab.com/meltano/meltano/issues/1089) Properly re-initialize the Analyze page after a new analysis is selected during an existing analysis (this issue surfaced due to the recent Analyze dropdown CTAs addition which enables an analysis change during an existing one)
- [#1092](https://gitlab.com/meltano/meltano/issues/1092) Fix async condition so the design store's `defaultState` is properly applied before loading a new design via `initializeDesign`

## 0.44.1 - (2019-10-03)

---

### New

- [#51](https://gitlab.com/meltano/meltano-marketing/issues/51) Add Google Analytics tracking acknowledgment in the UI
- [#926](https://gitlab.com/meltano/meltano/issues/926) Add step-by-step intructions for using the DigitalOcean one-click installer
- [#1076](https://gitlab.com/meltano/meltano/issues/1076) Enable Log button in pipelines UI after route change or hard refresh if a matching log exists
- [#1067](https://gitlab.com/meltano/meltano/issues/1067) Add Model landing page and update Analyze main navigation to a dropdown displaying the various analysis CTAs associated with each model
- [#1080](https://gitlab.com/meltano/meltano/issues/1080) Add live chat support on Meltano.com website using Intercom.io

### Changes

- [#1069](https://gitlab.com/meltano/meltano/issues/1069) Meltano will now use the schedule's name to run incremental jobs
- [#926](https://gitlab.com/meltano/meltano/issues/926) Move manual DigitalOcean Droplet configuration instructions to advanced tutorials
- Collapse Installation docs into a single section

### Fixes

- [#1071](https://gitlab.com/meltano/meltano/issues/1071) Fix `rehydratePollers` so the UI reflects running jobs after a hard refresh or route change (this surfaced from the recent [!963](https://gitlab.com/meltano/meltano/merge_requests/963) change)
- [#1075](https://gitlab.com/meltano/meltano/issues/1075) Fix an issue where `meltano elt` would fail when a previous job was found

## 0.44.0 - (2019-09-30)

---

### New

- [#950](https://gitlab.com/meltano/meltano/issues/950) Removed the Analyze connection configuration: Meltano will now infer connections out of each loader configuration.
- [#1002](https://gitlab.com/meltano/meltano/issues/1002) Analyze UI now displays the Topic's (analysis model's) description text if applicable
- [#1032](https://gitlab.com/meltano/meltano/issues/1032) Add 'Model' and 'Notebook' to main navigation to communicate that Meltano plans to empower users with modeling and notebooking functionality
- [#949](https://gitlab.com/meltano/meltano/issues/949) Add "Log" button and dedicated sub-UI for tracking an ELT run's status more granularly

- [#932](https://gitlab.com/meltano/meltano/issues/932) Meltano can now be upgraded from the UI directly.

### Changes

- [#1045](https://gitlab.com/meltano/meltano/issues/1045) Make it clear that 'meltano add' is not hanging while installing plugins
- [#1000](https://gitlab.com/meltano/meltano/issues/1000) Update Getting Started guide with updated screenshots and content
- [#854](https://gitlab.com/meltano/meltano/issues/854) Charts now use pretty labels rather than the ID
- [#1011](https://gitlab.com/meltano/meltano/issues/1011) Removed "Catch-up Date" in favor of default "Start Date" of extractor
- [#578](https://gitlab.com/meltano/meltano/issues/578) Remove support for `tap-zuora`.
- [#1002](https://gitlab.com/meltano/meltano/issues/1002) Update `discovery.yml` with explicit `kind: password` metadata (we infer and set input types of `password` as a safeguard, but the explicit setting is preferred)
- [#1049](https://gitlab.com/meltano/meltano/issues/1049) Change default `target-sqlite` database name to `warehouse` to not conflict with system database
- [#949](https://gitlab.com/meltano/meltano/issues/949) Update the way Meltano handles logs for ELT runs: Every elt run is logged in `.meltano/run/logs/{job_id}/elt_{timestamp}.log`. That allows Meltano to keep logs for multiple, or even concurrent, elt runs with the same `job_id`.
- [#949](https://gitlab.com/meltano/meltano/issues/949) Update "Create Pipeline" redirect logic based on the previous route being 'transforms' (this is a UX win setting up the user with the sub-UI for the next logical step vs. requiring a manual "Create" click)
- [#1051](https://gitlab.com/meltano/meltano/issues/1051) Automatically set SQLALCHEMY_DATABASE_URI config to system database URI

### Fixes

- [#1004](https://gitlab.com/meltano/meltano/issues/1004) Fix error when deselecting last attribute in Analyze
- [#1048](https://gitlab.com/meltano/meltano/issues/1048) Fix various actions that should have been mutations and did minor code convention cleanup
- [#1063](https://gitlab.com/meltano/meltano/issues/1063) Fix the "Explore" button link in Dashboards to properly account for the `namespace`

### Breaks

- [#1051](https://gitlab.com/meltano/meltano/issues/1051) Remove MELTANO_BACKEND e.a. in favor of --uri CLI option and MELTANO_DATABASE_URI env var
- [#1052](https://gitlab.com/meltano/meltano/issues/1052) Move system database into `.meltano` directory to indicate it is owned by the app and not supposed to be messed with directly by users

## 0.43.0 - (2019-09-23)

---

### New

- [#1014](https://gitlab.com/meltano/meltano/issues/1014) Meltano now logs all output from each `meltano elt` run in a log file that uses the unique job*id of the run. It can be found in `.meltano/run/logs/elt*{job_id}.log`.
- [#1014](https://gitlab.com/meltano/meltano/issues/1014) Meltano now logs all output from each `meltano elt` run in a log file that uses the unique job*id of the run. It can be found in `.meltano/run/logs/elt*{job_id}.log`.
- [#1014](https://gitlab.com/meltano/meltano/issues/1014) Meltano now logs all output from each `meltano elt` run in a log file that uses the unique `job_id` of the run. It can be found in `.meltano/run/logs/elt*{job_id}.log`.
- [#955](https://gitlab.com/meltano/meltano/issues/955) Establish baseline for demo day and how they should be run

### Changes

- [#891](https://gitlab.com/meltano/meltano/issues/891) Contributors can run webapp from root directory

### Fixes

- [#1005](https://gitlab.com/meltano/meltano/issues/1005) Fix installed plugins endpoints listing identically named plugins of different types under wrong type

## 0.42.1 - (2019-09-19)

---

### Changes

- [#987](https://gitlab.com/meltano/meltano/issues/987) Update routing to match labels (verbs vs. nouns) in effort to subtly reinforce action taking vs. solely "thing" management
- [#960](https://gitlab.com/meltano/meltano/issues/960) Improve UX by instantly displaying extractor and loader configuration UIs based on "Install" or "Configure" interaction as opposed to the prior delay (side effect of async `addPlugin`)
- [#996](https://gitlab.com/meltano/meltano/issues/996) Update conditional UI analytics stats tracking at runtime vs. build-time by sourcing state from the same backend `send_anonymous_usage_stats` flag

### Fixes

- [#992](https://gitlab.com/meltano/meltano/issues/992) Fix missing GA scripts
- [#989](https://gitlab.com/meltano/meltano/issues/989) Fix UI/UX documentation regarding recent removal of `view-header`
- [#994](https://gitlab.com/meltano/meltano/issues/994) Fix stale Pipelines Count in main navigation Pipeline badge
- [#999](https://gitlab.com/meltano/meltano/issues/999) Update yarn dependencies to resolve peer dependency warning
- [#1008](https://gitlab.com/meltano/meltano/issues/1008) Fix error on "Create Pipeline Schedule" modal when no plugins have been installed
- [#1015](https://gitlab.com/meltano/meltano/issues/1008) Support SQLite database name with and without '.db' extension
- [#1007](https://gitlab.com/meltano/meltano/issues/1007) Fix pipeline with failed job not being regarded as having completed
- [#998](https://gitlab.com/meltano/meltano/issues/998) Update Analyze UI with conditional loading indicator to prevent query generation prior to connection dialects being loaded (this solution is still useful for when inference supercedes our current manual dialect selection solution)
- [#1009](https://gitlab.com/meltano/meltano/issues/1009) Fix default ConnectorSettings validation to account for `false` (unchecked) checkbox values

### Breaks

## 0.42.0 - (2019-09-16)

---

### New

- [#976](https://gitlab.com/meltano/meltano/issues/976) Route changes will update page title in the web app

### Changes

- [Marketing #48](https://gitlab.com/meltano/meltano-marketing/issues/48) Update newsletter subscription links to redirect to our new newsletter [hosted by Substack](https://meltano.substack.com)

### Fixes

- [#965](https://gitlab.com/meltano/meltano/issues/965) Fix a regression that prevented the Meltano UI to reach the Meltano API when using an external hostname.
- [#986](https://gitlab.com/meltano/meltano/issues/986) Fix an issue where the Orchestration page would not show Airflow even when it was installed.
- [#969](https://gitlab.com/meltano/meltano/issues/969) Fix an issue where the Meltano Analyze connection would not respect the `port` configuration.
- [#964](https://gitlab.com/meltano/meltano/issues/964) Fix copy button overlap issue with top navigation
- [#970](https://gitlab.com/meltano/meltano/issues/970) Fix Meltano's m5o parser and compiler to properly namespace and isolate the definitions of different custom and packaged Topics.

## 0.41.0 - (2019-09-09)

---

### New

- [#980](https://gitlab.com/meltano/meltano/issues/980) Add Cypress for e2e testing pipeline
- [#579](https://gitlab.com/meltano/meltano/issues/579) Add `meltano schedule list` to show a project's schedules
- [#942](https://gitlab.com/meltano/meltano/issues/942) Add progress bars on various routes to improve UX feedback
- [#779](https://gitlab.com/meltano/meltano/issues/779) Add various UI polish details regarding iconography use, preloading feedback, breadcrumbs, container styling, navigation, and sub-navigation

### Changes

- [#906](https://gitlab.com/meltano/meltano/issues/906) `meltano ui` will now run in `production` per default

- [#942](https://gitlab.com/meltano/meltano/issues/942) Update Analyze Connections UI to match configuration-as-modal pattern for UX consistency regarding configuration
- [#779](https://gitlab.com/meltano/meltano/issues/779) Update all "This feature is queued..." temporary UI buttons to link to the Meltano repo issues page with a contextual search term

## 0.40.0 - (2019-09-04)

---

### New

- [#927](https://gitlab.com/meltano/meltano/issues/927) Document how to manually set up a Meltano Droplet on DigitalOcean

- [#916](https://gitlab.com/meltano/meltano/issues/916) Add Transform step as first-class and adjacent step to Extract and Load
- [#916](https://gitlab.com/meltano/meltano/issues/916) Improve Create Pipeline Schedule default selection UX by leveraging "ELT recents" concept
- [#936](https://gitlab.com/meltano/meltano/issues/936) Add "Refresh Airflow" button in Orchestrate to bypass route change or full-page refresh when iframe doesn't initially inflate as expected (this will likely be automated once the root cause is determined)
- [#899](https://gitlab.com/meltano/meltano/issues/899) Add deep linking improvements to reports and dashboards to better facilitate sharing
- [#899](https://gitlab.com/meltano/meltano/issues/899) Add "Edit" and "Explore" buttons to each report instance displayed in a dashboard to enable editing said report and exploring a fresh and unselected analysis of the same model and design
- [!546](https://gitlab.com/meltano/meltano/merge_requests/546) Add new Advanced Tutorial on how to Load CSV files to Postgres

### Changes

- [#909](https://gitlab.com/meltano/meltano/issues/909) Default names will be generated for Reports and Dashboards
- [#892](https://gitlab.com/meltano/meltano/issues/892) Improve experience for parsing Snowflake URL for ID by showing processing step
- [#935](https://gitlab.com/meltano/meltano/issues/935) Update Entity Selection to be nested in the Extract step so each ELT step is consecutive
- [#886](https://gitlab.com/meltano/meltano/issues/886) Add validation for grouping settings as the next iteration of improved form validation for generated connector settings

### Fixes

- [#931](https://gitlab.com/meltano/meltano/issues/931) Fix Analyze Connections identifier mismatch resulting from recent linting refactor
- [#919](https://gitlab.com/meltano/meltano/issues/919) Fix Airflow iframe automatic UI refresh
- [#937](https://gitlab.com/meltano/meltano/issues/937) Fix Chart.vue prop type error

## 0.39.0 - (2019-08-26)

---

### New

- [#838](https://gitlab.com/meltano/meltano/issues/838) Add indicator for speed run plugins
- [#870](https://gitlab.com/meltano/meltano/issues/870) Add global footer component in docs
- [#871](https://gitlab.com/meltano/meltano/issues/871) Add contributing link in footer of docs
- [#908](https://gitlab.com/meltano/meltano/issues/908) Add auto installation for Airflow Orchestrator for improved UX
- [#912](https://gitlab.com/meltano/meltano/issues/912) Auto run the ELT of a saved Pipeline Schedule by default
- [#907](https://gitlab.com/meltano/meltano/issues/907) Add auto select of "All" for Entities Selection step and removed the performance warning (a future iteration will address the "Recommended" implementation and the display of a resulting performance warning when "All" is selected and "Recommended" ignored)
- [#799](https://gitlab.com/meltano/meltano/issues/799) Standardized code conventions on the frontend and updated related documentation (issues related to further linting enforcement will soon follow)

### Changes

- [#838](https://gitlab.com/meltano/meltano/issues/838) Speed run plugins prioritized to top of the list
- [#896](https://gitlab.com/meltano/meltano/issues/896) Add documentation for how to do patch releases
- [#910](https://gitlab.com/meltano/meltano/issues/910) Update linting rules to enforce better standards for the frontend code base
- [#885](https://gitlab.com/meltano/meltano/issues/885) Add docs for all extractors and loaders
- [#885](https://gitlab.com/meltano/meltano/issues/885) All plugin modal cards show docs text if they have docs
- [#733](https://gitlab.com/meltano/meltano/issues/733) Improve error feedback to be more specific when plugin installation errors occur

### Fixes

- [#923](https://gitlab.com/meltano/meltano/issues/923) Fix contributing release docs merge conflict issue

## 0.38.0 - (2019-08-21)

---

### New

- [#746](https://gitlab.com/meltano/meltano/issues/746) Add CTA to specific dashboard in "Add to Dashboard" sub-UI
- [#746](https://gitlab.com/meltano/meltano/issues/746) Add toast feedback on success, update, or error for schedules, reports, and dashboards
- [#814](https://gitlab.com/meltano/meltano/issues/814) Install Airflow via the Orchestration UI (we may do this in the background automatically in the future)

### Changes

- [#901](https://gitlab.com/meltano/meltano/issues/901) Update entities plugins to be alphabetically sorted for consistency with extractors ordering

### Fixes

- [#746](https://gitlab.com/meltano/meltano/issues/746) Prevent duplicate schedule, report, and dashboard creation if there is an existing item
- [#976](https://gitlab.com/meltano/meltano/issues/900) Fix fallback v976e Route changes will update page title in the web appfor Iso8601 dates/times
- [#903](https://gitlab.com/meltano/meltano/issues/903) Fix columns display issue for the base table in Analyze

### Breaks

## 0.37.2 - (2019-08-19)

---

### Fixes

- [#894](https://gitlab.com/meltano/meltano/issues/894) Fix issue with static asset paths

## 0.37.1 - (2019-08-19)

---

### Fixes

- [#894](https://gitlab.com/meltano/meltano/issues/894) Fix build issues with new Vue CLI 3 build process

## 0.37.0 - (2019-08-19)

---

### New

- [#763](https://gitlab.com/meltano/meltano/issues/763) Add inference to auto install related plugins after a user installs a specific extractor
- [#867](https://gitlab.com/meltano/meltano/issues/867) Add fallback values (if they aren't set in the `discovery.yml`) for `start date`, `start time`, and `end date` for all connectors so the user has potentially one less interaction to make per connector configuration

### Changes

- [#342](https://gitlab.com/meltano/meltano/issues/342) Swap UI app directory "webapp" and upgrade to Vue CLI 3
- [#882](https://gitlab.com/meltano/meltano/issues/882) Update navigation and subnavigation labels to verbs vs. nouns to inspire action and productivity when using the UI
- [#700](https://gitlab.com/meltano/meltano/issues/700) Update documentation to remove "\$" and trim spaces to make CLI command copy/paste easier
- [#878](https://gitlab.com/meltano/meltano/issues/878) Write a [tutorial to help users get started with PostgreSQL](http://www.meltano.com/docs/loaders.html#postgresql-database)
- [#883](https://gitlab.com/meltano/meltano/issues/883) Break Extractors and Loaders sections out in the docs
- [#889](https://gitlab.com/meltano/meltano/issues/889) Allow for githooks to lint on commit
- [#835](https://gitlab.com/meltano/meltano/issues/835) Pipeline name in Schedule creation will have an automatic default

### Fixes

- [#872](https://gitlab.com/meltano/meltano/issues/872) Updated `tap-marketo` and `tap-stripe` to leverage password input type while also improving the input type password fallback
- [#882](https://gitlab.com/meltano/meltano/issues/882) Fix recent minor regression regarding `Dashboard` routing
- [#858](https://gitlab.com/meltano/meltano/issues/858) Fix `job_state` bug so that ELT run status polling can properly resume as expected
- [#890](https://gitlab.com/meltano/meltano/issues/890) Fix implementation of default configuration setting to use less code

## 0.36.0 - (2019-08-12)

---

### New

- [#793](https://gitlab.com/meltano/meltano/issues/793) Add introduction module to Connector Settings to allow for helper text as far as signup and documentation links
- [#796](https://gitlab.com/meltano/meltano/issues/796) Add dropdown option to Connector Settings to allow for more defined UI interactions
- [#802](https://gitlab.com/meltano/meltano/issues/802) Add support for Query Filters over columns that are not selected
- [#855](https://gitlab.com/meltano/meltano/issues/855) Add empty state to Dashboards and cleaned up styling for consistency with Analyze's layout
- [#856](https://gitlab.com/meltano/meltano/issues/856) Add contextual information to the Analyze Connection UI to aid user understanding
- [#800](https://gitlab.com/meltano/meltano/issues/800) Add save success feedback for connectors, entities, and connections
- [#817](https://gitlab.com/meltano/meltano/issues/817) Add [Meltano explainer video](https://www.youtube.com/watch?v=2Glsf89WQ5w) to the front page of Meltano.com

### Changes

- [#794](https://gitlab.com/meltano/meltano/issues/794) Update Snowflake fields to have descriptions and utilize tooltip UI
- [#853](https://gitlab.com/meltano/meltano/issues/853) Improve UX for multi-attribute ordering (wider sub-UI for easier reading, clear drop target, and clearer drag animation for reenforcing sorting interaction)
- [#735](https://gitlab.com/meltano/meltano/issues/735) Update Entities UI to only display entity selection "Configure" CTAs for installed (vs. previously all) extractors
- [#548](https://gitlab.com/meltano/meltano/issues/548) Update Meltano mission, vision and path to v1 on [roadmap page](https://meltano.com/docs/roadmap.html) of Meltano.com
- [#824](https://gitlab.com/meltano/meltano/issues/824) Update `meltano select` to use the unique `tap_stream_id` instead of the `stream` property for filtering streams. This adds support for taps with multiple streams with the same name, like, for example, the ones produced by `tap-postgres` when tables with the same name are defined in different schemas.
- [#842](https://gitlab.com/meltano/meltano/issues/842) Collapse Deployment section in the docs to be under [Installation](https://meltano.com/docs/installation.html)

### Fixes

- [#855](https://gitlab.com/meltano/meltano/issues/855) Fix bug that duplicated a dashboard's `reportIds` that also prevented immediate UI feedback when reports were toggled (added or removed) from a dashboard via Analyze's "Add to Dashboard" dropdown
- [#851](https://gitlab.com/meltano/meltano/issues/851) Fix report saving and loading to work with filters and sortBy ordering
- [#852](https://gitlab.com/meltano/meltano/issues/852) Update Scheduling UI to have "Run" button at all times vs conditionally to empower users to run one-off ELT pipelines even if Airflow is installed
- [#852](https://gitlab.com/meltano/meltano/issues/852) Update Scheduling UI "Interval" column with CTA to install Airflow while communicating why via tooltip
- [#852](https://gitlab.com/meltano/meltano/issues/852) Fix initial Orchestration page hydration to properly reflect Airflow installation status
- [#831](https://gitlab.com/meltano/meltano/issues/831) Update `meltano elt` to exit with 1 and report dbt's exit code on an error message when dbt exits with a non-zero code.
- [#857](https://gitlab.com/meltano/meltano/issues/857) Update PluginDiscoveryService to use the cached `discovery.yml` when Meltano can not connect to `meltano.com` while trying to fetch a fresh version of the discovery file.
- [#850](https://gitlab.com/meltano/meltano/issues/850) Fix entities response so entities display as expected (as assumed this simple fix was due to our recent interceptor upgrade)
- [#800](https://gitlab.com/meltano/meltano/issues/800) Fix connector and connection settings to display saved settings by default while falling back and setting defaults if applicable

## 0.35.0 - (2019-08-05)

---

### New

- [!781](https://gitlab.com/meltano/meltano/merge_requests/781) Add new Advanced Tutorial on how to use tap-postgres with Meltano
- [#784](https://gitlab.com/meltano/meltano/issues/784) Add multiple attribute ordering with drag and drop ordering in the UI

### Changes

- [#784](https://gitlab.com/meltano/meltano/issues/784) As part of multiple attribute sorting and keeping the attributes and results sub-UIs in sync, we know autorun queries based on user interaction after the initial explicit "Run" button interaction

## 0.34.2 - (2019-08-01)

---

### Fixes

- [#821](https://gitlab.com/meltano/meltano/issues/821) Fix `meltano config` not properly loading settings defined in the `meltano.yml`
- [#841](https://gitlab.com/meltano/meltano/issues/841) Fix a problem when model names were mangled by the API

## 0.34.1 - (2019-07-30)

---

### Fixes

- [#834](https://gitlab.com/meltano/meltano/issues/834) Fixed a problem with the Meltano UI not having the proper API URL set

## 0.34.0 - (2019-07-29)

---

### New

- [#757](https://gitlab.com/meltano/meltano/issues/757) Update 'meltano permissions' to add support for GRANT ALL and FUTURE GRANTS on tables in schemas
- [#760](https://gitlab.com/meltano/meltano/issues/760) Update 'meltano permissions' to add support for granting permissions on VIEWs
- [#812](https://gitlab.com/meltano/meltano/issues/812) `meltano ui` will now stop stale Airflow workers when starting
- [#762](https://gitlab.com/meltano/meltano/issues/762) Added run ELT via the UI (manages multiple and simultaneous runs)
- [#232](https://gitlab.com/meltano/meltano/issues/232) Meltano now bundles Alembic migrations to support graceful database upgrades

### Changes

- [#828](https://gitlab.com/meltano/meltano/issues/828) Docker installation instructions have been dogfooded, clarified, and moved to Installation section
- [#944](https://gitlab.com/meltano/meltano/issues/944) Update the Transform step's default to "Skip"

### Fixes

- [#807](https://gitlab.com/meltano/meltano/issues/807) Fix filter input validation when editing saved filters
- [#822](https://gitlab.com/meltano/meltano/issues/822) Fix pipeline schedule naming via slugify to align with Airflow DAG naming requirements
- [#820](https://gitlab.com/meltano/meltano/issues/820) Fix `meltano select` not properly connecting to the system database
- [#787](https://gitlab.com/meltano/meltano/issues/787) Fix results sorting to support join tables
- [#832](https://gitlab.com/meltano/meltano/issues/832) Fix schedule creation endpoint to return properly typed response (this became an issue as a result of our recent case conversion interceptor)
- [#819](https://gitlab.com/meltano/meltano/issues/819) Running the Meltano UI using gunicorn will properly update the system database

## 0.33.0 - (2019-07-22)

---

### New

- [#788](https://gitlab.com/meltano/meltano/issues/788) Reydrate filters in Analyze UI after loading a saved report containing filters

### Changes

- [#804](https://gitlab.com/meltano/meltano/issues/804) Connection set in the Design view are now persistent by Design

### Fixes

- [#788](https://gitlab.com/meltano/meltano/issues/788) Properly reset the default state of the Analyze UI so stale results aren't displayed during a new analysis
- [!806](https://gitlab.com/meltano/meltano/merge_requests/806) Fix filters editing to prevent input for `is_null` and `is_not_null` while also ensuring edits to existing filter expressions types adhere to the same preventitive input.
- [#582](https://gitlab.com/meltano/meltano/issues/582) Remove the `export` statements in the default `.env` initialized by `meltano init`.
- [#816](https://gitlab.com/meltano/meltano/issues/816) Fix `meltano install` failing when connections where specified in the `meltano.yml`
- [#786](https://gitlab.com/meltano/meltano/issues/786) Fixed an issue with the SQL engine would mixup table names with join/design names
- [#808](https://gitlab.com/meltano/meltano/issues/808) Fix filter aggregate value with enforced number via `getQueryPayloadFromDesign()` as `input type="number"` only informs input keyboards on mobile, and does not enforce the Number type as expected

## 0.32.2 - (2019-07-16)

---

### New

- [#759](https://gitlab.com/meltano/meltano/issues/759) Added filtering functionality to the Analyze UI while additionally cleaning it up from a UI/UX lens

## 0.32.1 - (2019-07-15)

---

### Fixes

- [#792](https://gitlab.com/meltano/meltano/issues/792) Fix an error when trying to schedule an extractor that didn't expose a `start_date`.

## 0.32.0 - (2019-07-15)

---

### New

- [!718](https://gitlab.com/meltano/meltano/merge_requests/718) Add support for filters (WHERE and HAVING clauses) to MeltanoQuery and Meltano's SQL generation engine
- [#748](https://gitlab.com/meltano/meltano/issues/748) Added the `Connections` plugin to move the Analyze connection settings to the system database
- [#748](https://gitlab.com/meltano/meltano/issues/748) Added the `meltano config` command to manipulate a plugin's configuration

### Fixes

[!726](https://gitlab.com/meltano/meltano/merge_requests/726) Fixed InputDateIso8601's default value to align with HTML's expected empty string default

## 0.31.0 - (2019-07-08)

---

### New

- [#766](https://gitlab.com/meltano/meltano/issues/766) Add Codeowners file so that the "approvers" section on MRs is more useful for contributors
- [#750](https://gitlab.com/meltano/meltano/issues/750) Various UX updates (mostly tooltips) to make the configuration UI for scheduling orchestration easier to understand
- [#739](https://gitlab.com/meltano/meltano/issues/739) Updated `discovery.yml` for better consistency of UI order within each connector's settings (authentication -> contextual -> start/end dates). Improved various settings' `kind`, `label`, and `description`. Added a `documentation` prop to provide a documentation link for involved settings (temp until we have better first class support for more complex setting types)

### Fixes

- [#737](https://gitlab.com/meltano/meltano/issues/737) Fixed UI flash for connector settings when installation is complete but `configSettings` has yet to be set
- [#751](https://gitlab.com/meltano/meltano/issues/751) Fixed the Orchestrations view by properly checking if Airflow is installed so the correct directions display to the user

## 0.30.0 - (2019-07-01)

---

### New

- [#736](https://gitlab.com/meltano/meltano/issues/736) Add "Cancel", "Next", and a message to the entities UI when an extractor doesn't support discovery and thus entity selection
- [#730](https://gitlab.com/meltano/meltano/issues/730) Updated Analyze Models page UI with improved content organization so it is easier to use
- [#710](https://gitlab.com/meltano/meltano/issues/710) Updated connector (extractor and loader) settings with specific control type (text, password, email, boolean, and date) per setting, added form validation, and added an inference by default for password and token fields as a protective measure
- [#719](https://gitlab.com/meltano/meltano/issues/719) Added InputDateIso8601.vue component to standardize date inputs in the UI while ensuring the model data remains in Iso8601 format on the frontend.
- [#643](https://gitlab.com/meltano/meltano/issues/643) Updated `minimallyValidated` computeds so that new users are intentionally funneled through the pipelines ELT setup UI (previously they could skip past required steps)
- [#752](https://gitlab.com/meltano/meltano/issues/752) Fix the schedule having no start_date when the extractor didn't expose a `start_date` setting

### Fixes

- [!703](https://gitlab.com/meltano/meltano/merge_requests/703) Fix `ScheduleService` instantiation due to signature refactor

## 0.29.0 - (2019-06-24)

---

### New

- [#724](https://gitlab.com/meltano/meltano/issues/724) Add the `model-gitlab-ultimate` plugin to Meltano. It includes .m5o files for analyzing data available for Gitlab Ultimate or Gitlab.com Gold accounts (e.g. Epics, Epic Issues, etc) fetched using the Gitlab API. Repository used: https://gitlab.com/meltano/model-gitlab-ultimate
- [#723](https://gitlab.com/meltano/meltano/issues/723) Add proper signage and dedicated sub-navigation area in views/pages. Standardized the view -> sub-view markup relationships for consistent layout. Directory refactoring for improved organization.
- [#612](https://gitlab.com/meltano/meltano/issues/612) Move the plugins' configuration to the database, enabling configuration from the UI

### Changes

- [#636](https://gitlab.com/meltano/meltano/issues/636) Refactored connector logo related logic into a ConnectorLogo component for code cleanliness, reusability, and standardization
- [#728](https://gitlab.com/meltano/meltano/issues/728) Change error notification button link to open the bugs issue template

### Fixes

- [#718](https://gitlab.com/meltano/meltano/issues/718) Fix dynamically disabled transforms always running. Transforms can now be dynamically disabled inside a dbt package and Meltano will respect that. It will also respect you and your time.
- [#684](https://gitlab.com/meltano/meltano/issues/684) Enables WAL on SQLite to handle concurrent processes gracefully
- [#732](https://gitlab.com/meltano/meltano/issues/732) Fix plugin installation progress bar that wasn't updating upon installation completion

## 0.28.0 - (2019-06-17)

---

### New

- [!683](https://gitlab.com/meltano/meltano/issues/683) Add `--start-date` to `meltano schedule` to give the control over the catch up logic to the users
- [#651](https://gitlab.com/meltano/meltano/issues/651) Added model installation in the Analyze UI to bypass an otherwise "back to the CLI step"
- [#676](https://gitlab.com/meltano/meltano/issues/676) Add pipeline schedule UI for viewing and saving pipeline schedules for downstream use by Airflow/Orchestration

### Changes

- [#708](https://gitlab.com/meltano/meltano/issues/708) Enable `tap-gitlab` to run using Gitlab Ultimate and Gitlab.com Gold accounts and extract Epics and Epic Issues.
- [#711](https://gitlab.com/meltano/meltano/issues/711) Add new call to action for submitting an issue on docs site
- [#717](https://gitlab.com/meltano/meltano/issues/717) Enable `dbt-tap-gitlab` to run using Gitlab Ultimate and Gitlab.com Gold accounts and generate transformed tables that depend on Epics and Epic Issues.

### Fixes

- [#716](https://gitlab.com/meltano/meltano/issues/716) Fix entities UI so only installed extractors can edit selections
- [#715](https://gitlab.com/meltano/meltano/issues/715) Remove reimport of Bulma in `/orchestration` route to fix borked styling

## 0.27.0 - (2019-06-10)

---

### New

- [!640](https://gitlab.com/meltano/meltano/merge_requests/640) Google Analytics logo addition for recent tap-google-analytics Extractor addition
- [#671](https://gitlab.com/meltano/meltano/issues/671) Add the `tap-google-analytics` transform to Meltano. It is using the dbt package defined in https://gitlab.com/meltano/dbt-tap-google-analytics
- [#672](https://gitlab.com/meltano/meltano/issues/672) Add the `model-google-analytics` plugin to Meltano. It includes .m5o files for analyzing data fetched from the Google Analytics Reporting API. Repository used: https://gitlab.com/meltano/model-google-analytics
- [#687](https://gitlab.com/meltano/meltano/issues/687) Implemented a killswitch to prevent undefined behaviors when a Meltano project is not compatible with the installed `meltano` version

### Fixes

- [#661](https://gitlab.com/meltano/meltano/issues/661) Fixed empty UI for extractors that lack configuration settings by providing feedback message with actionable next steps
- [#663](https://gitlab.com/meltano/meltano/issues/663) Fixed Airflow error when advancing to Orchestration step after installing and saving a Loader configuration
- [#254](https://gitlab.com/meltano/meltano/issues/254) Fixed `meltano init` not working on terminal with cp1252 encoding
- [#254](https://gitlab.com/meltano/meltano/issues/254) Fixed `meltano add/install` crashing on Windows
- [#664](https://gitlab.com/meltano/meltano/issues/664) Minor CSS fix ensuring Airflow UI height is usable (side-effect of recent reparenting)
- [#679](https://gitlab.com/meltano/meltano/issues/679) Fix an issue with `meltano select` emitting duplicate properties when the property used the `anyOf` type
- [#650](https://gitlab.com/meltano/meltano/issues/650) Add `MELTANO_DISABLE_TRACKING` environment variable to disable all tracking
- [#670](https://gitlab.com/meltano/meltano/issues/670) Update tests to not send tracking events

## 0.26.0 - (2019-06-03)

---

### New

- [#603](https://gitlab.com/meltano/meltano/issues/603) `meltano select` now supports raw JSON Schema as a valid Catalog
- [#537](https://gitlab.com/meltano/meltano/issues/537) Add Extractor for Google Analytics (`tap-google-analytics`) to Meltano. It uses the tap defined in https://gitlab.com/meltano/tap-google-analytics/

### Changes

- [#621](https://gitlab.com/meltano/meltano/issues/621) Added new tutorial for tap-gitlab
- [#657](https://gitlab.com/meltano/meltano/issues/657) Update Analyze page to have single purpose views

### Fixes

- [#645](https://gitlab.com/meltano/meltano/issues/645) Fixed confusion around Loader Settings and Analytics DB Connector Settings
- [#580](https://gitlab.com/meltano/meltano/issues/580) Fixed `project_compiler` so the Analyze page can properly display custom topics
- [#658](https://gitlab.com/meltano/meltano/issues/658) Fixed the Analyze page when no models are present
- [#603](https://gitlab.com/meltano/meltano/issues/603) Fix an issue where `meltano select` would incorrectly report properties as excluded
- [#603](https://gitlab.com/meltano/meltano/issues/603) Fix an issue where `meltano select` incorrectly flatten nested properties
- [#553](https://gitlab.com/meltano/meltano/issues/553) Fix an issue where running `meltano select --list` for the first time would incorrectly report properties

### Break

## 0.25.0 - (2019-05-28)

---

### New

- [#586](https://gitlab.com/meltano/meltano/issues/586) `meltano ui` now automatically start Airflow if installed; Airflow UI available at `Orchestration`.
- [#592](https://gitlab.com/meltano/meltano/issues/592) Added baseline UX feedback via toast for uncaught API response errors with a link to "Submit Bug"
- [#642](https://gitlab.com/meltano/meltano/issues/642) Improved UX during extractor plugin installation so settings can be configured _during_ installation as opposed to waiting for the (typically lengthy) install to complete
- [!647](https://gitlab.com/meltano/meltano/merge_requests/647) Added preloader for occasional lengthy extractor loading and added feedback for lengthy entities loading
- [#645](https://gitlab.com/meltano/meltano/issues/645) Added an Analyze landing page to facilitate future sub-UIs including the Analyze database settings; Added proper Loader Settings UI.

### Fixes

- [#645](https://gitlab.com/meltano/meltano/issues/645) Fixed confusion around Loader Settings and Analyze database settings

## 0.24.0 - (2019-05-06)

---

### New

- [#622](https://gitlab.com/meltano/meltano/issues/622) Added ELT flow UI Routes & Deep Linking to advance user through next steps after each step's save condition vs. requiring them to manually click the next step to advance
- [#598](https://gitlab.com/meltano/meltano/issues/598) Updated color and greyscale use in the context of navigation and interactive elements to better communicate UI hierarchy
- [#607](https://gitlab.com/meltano/meltano/issues/607) Add "All/Default/Custom" button bar UI for improved entities selection UX
- [#32](https://gitlab.com/meltano/meltano-marketing/issues/32) Integrate Algolia Search for docs
- [#590](https://gitlab.com/meltano/meltano/issues/590) Add documentation for deploying Meltano in ECS
- [#628](https://gitlab.com/meltano/meltano/issues/628) Add documentation for tap-mongodb
- [!605](https://gitlab.com/meltano/meltano/merge_requests/605) Added tooltips for areas of UI that are WIP for better communication of a feature's status

### Changes

- [375](https://gitlab.com/meltano/meltano/issues/375) Meltano can now run on any host/port

### Fixes

- [#595](https://gitlab.com/meltano/meltano/issues/595) Fix `meltano invoke` not working properly with `dbt`
- [#606](https://gitlab.com/meltano/meltano/issues/606) Fix `SingerRunner.bookmark_state()` to properly handle and store the state output from Targets as defined in the Singer.io Spec.

## 0.23.0 - (2019-04-29)

---

### New

- [#32](https://gitlab.com/meltano/meltano-marketing/issues/32) Integrate Algolia Search for docs

### Changes

- [#522](https://gitlab.com/meltano/meltano/issues/522) Update Carbon tutorial with new instructions and screenshots

## 0.22.0 - (2019-04-24)

---

### New

- [#477](https://gitlab.com/meltano/meltano/issues/477) Add ability for users to sign up for email newsletters
- [!580](https://gitlab.com/meltano/meltano/merge_requests/580) Add sorting to plugins for improved UX, both UI via extractors/loaders/etc. and `meltano discover all` benefit from sorted results
- [!528](https://gitlab.com/meltano/meltano/issues/528) Add documentation for RBAC alpha feature and environment variables

### Changes

- [#588](https://gitlab.com/meltano/meltano/issues/588) Updated core navigation and depth hierarchy styling to facilitate main user flow and improved information architecture
- [#591](https://gitlab.com/meltano/meltano/issues/591) Revert #484: remove `meltano ui` being run outside a Meltano project.
- [#584](https://gitlab.com/meltano/meltano/issues/584) Initial v1 for enabling user to setup ELT linearly through the UI via a guided sequence of steps

### Fixes

- [#600](https://gitlab.com/meltano/meltano/issues/600) Fix a bug with meltano select when the extractor would output an invalid schema
- [#597](https://gitlab.com/meltano/meltano/issues/597) Automatically open the browser when `meltano ui` is run

## 0.21.0 - (2019-04-23)

---

### New

- [#477](https://gitlab.com/meltano/meltano/issues/477) Add ability for users to sign up for email newsletters

### Changes

- [#591](https://gitlab.com/meltano/meltano/issues/591) Revert #484: remove `meltano ui` being run outside a Meltano project.

## 0.20.0 - (2019-04-15)

---

### New

- Add documentation on custom transformations and models. Link to Tutorial: https://www.meltano.com/tutorials/create-custom-transforms-and-models.html

## 0.19.1 - (2019-04-10)

---

### New

- [#539](https://gitlab.com/meltano/meltano/issues/539) Add Tutorial for "Using Jupyter Notebooks" with Meltano
- [#534](https://gitlab.com/meltano/meltano/issues/534) Add UI entity selection for a given extractor
- [#520](https://gitlab.com/meltano/meltano/issues/520) Add v1 UI for extractor connector settings
- [#486](https://gitlab.com/meltano/meltano/issues/486) Add the `model-gitlab` plugin to Meltano. It includes .m5o files for analyzing data fetched using the Gitlab API. Repository used: https://gitlab.com/meltano/model-gitlab
- [#500](https://gitlab.com/meltano/meltano/issues/500) Add the `model-stripe` plugin to Meltano. It includes .m5o files for analyzing data fetched using the Stripe API. Repository used: https://gitlab.com/meltano/model-stripe
- [#440](https://gitlab.com/meltano/meltano/issues/440) Add the `model-zuora` plugin to Meltano. It includes .m5o files for analyzing data fetched using the Zuora API. Repository used: https://gitlab.com/meltano/model-zuora
- [#541](https://gitlab.com/meltano/meltano/issues/541) Add a 404 page for missing routes on the web app

### Fixes

- [#576](https://gitlab.com/meltano/meltano/issues/576) Fix switching between designs now works
- [#555](https://gitlab.com/meltano/meltano/issues/555) Fix `meltano discover` improperly displaying plugins
- [#530](https://gitlab.com/meltano/meltano/issues/530) Fix query generation for star schemas
- [#575](https://gitlab.com/meltano/meltano/issues/575) Move Airflow configuration to .meltano/run/airflow
- [#571](https://gitlab.com/meltano/meltano/issues/571) Fix various routing and API endpoint issues related to recent `projects` addition

## 0.19.0 - (2019-04-08)

---

### New

- [#513](https://gitlab.com/meltano/meltano/issues/513) Added initial e2e tests for the UI
- [#431](https://gitlab.com/meltano/meltano/issues/431) Add the `tap-zendesk` transform to Meltano. It is using the dbt package defined in https://gitlab.com/meltano/dbt-tap-zendesk
- [484](https://gitlab.com/meltano/meltano/issues/484) Updated `meltano ui` to automatically launch the UI, and projects from the UI (previously only an option in the CLI)
- [#327](https://gitlab.com/meltano/meltano/issues/327) Add `meltano add --custom` switch to enable integration of custom plugins
- [#540](https://gitlab.com/meltano/meltano/issues/540) Add CHANGELOG link in intro section of the docs
- [#431](https://gitlab.com/meltano/meltano/issues/431) Add the `model-zendesk` plugin to Meltano. It includes .m5o files for analyzing data fetched using the Zendesk API. Repository used: https://gitlab.com/meltano/model-zendesk
- [!544](https://gitlab.com/meltano/meltano/merge_requests/544) Add support for extracting data from CSV files by adding [tap-csv](https://gitlab.com/meltano/tap-csv) to Meltano
- [#514](https://gitlab.com/meltano/meltano/issues/514) Add 'airflow' orchestrators plugin to enable scheduling
- Add the `tap-zuora` transform to Meltano. It is using the dbt package defined in https://gitlab.com/meltano/dbt-tap-zuora

### Changes

- [#455](https://gitlab.com/meltano/meltano/issues/455) Add documentation about `target-snowflake`

### Fixes

- [#507](https://gitlab.com/meltano/meltano/issues/507) Ensure design name and table name don't need to match so multiple designs can leverage a single base table
- [#551](https://gitlab.com/meltano/meltano/issues/551) Fix HDA queries generated when an attribute is used both as a column and as an aggregate.
- [#559](https://gitlab.com/meltano/meltano/issues/559) Add support for running custom transforms for taps without default dbt transforms.

## 0.18.0 - (2019-04-02)

---

### New

- [#432](https://gitlab.com/meltano/meltano/issues/432) Add the `tap-zuora` transform to Meltano. It is using the dbt package defined in https://gitlab.com/meltano/dbt-tap-zuora

### Changes

- Remove Snowflake references from advanced tutorial.
- [#2 dbt-tap-zuora](https://gitlab.com/meltano/dbt-tap-zuora/issues/2) Remove custom SFDC related attributes from Zuora Account and Subscription Models
- Update [Contributing - Code Style](https://meltano.com/docs/contributing.html#code-style) documentation to including **pycache** troubleshooting

### Fixes

- [#529](https://gitlab.com/meltano/meltano/issues/529) Resolve "SFDC Tutorial - ELT Fails due to invalid schema.yml" by [#4 dbt-tap-salesforce](https://gitlab.com/meltano/dbt-tap-salesforce/issues/4) removing the schema.yml files from the dbt models for tap-salesforce.
- [#502](https://gitlab.com/meltano/meltano/issues/502) Fix the situation where an m5o has no joins, the design still will work.

## 0.17.0 - (2019-03-25)

---

### New

- [#485](https://gitlab.com/meltano/meltano/issues/485) Added various UI unit tests to the Analyze page
- [#370](https://gitlab.com/meltano/meltano/issues/370) Enabled authorization using role-based access control for Designs and Reports

### Changes

- [#283](https://gitlab.com/meltano/meltano/issues/283) Silence pip's output when there is not error
- [#468](https://gitlab.com/meltano/meltano/issues/468) Added reminder in docs regarding the need for `source venv/bin/activate` in various situations and added minor copy updates

### Fixes

- [#433](https://gitlab.com/meltano/meltano/issues/433) Add the `sandbox` configuration to `tap-zuora`.
- [#501](https://gitlab.com/meltano/meltano/issues/501) Fix `meltano ui` crashing when the OS ran out of file watcher.
- [#510](https://gitlab.com/meltano/meltano/issues/510) Fix an issue when finding the current Meltano project in a multi-threaded environment.
- [#494](https://gitlab.com/meltano/meltano/issues/494) Improved documentation around tutorials and Meltano requirements
- [#492](https://gitlab.com/meltano/meltano/issues/492) A few small contextual additions to help streamline the release process
- [#503](https://gitlab.com/meltano/meltano/issues/503) Fix a frontend sorting issue so the backend can properly generate an up-to-date query

## 0.16.0 - (2019-03-18)

---

### New

- Add support for extracting data from Gitlab through the updated tap-gitlab (https://gitlab.com/meltano/tap-gitlab)
- Add the `tap-gitlab` transform to Meltano. It is using the dbt package defined in https://gitlab.com/meltano/dbt-tap-gitlab
- Add "Copy to Clipboard" functionality to code block snippets in the documentation
- Add the `tap-stripe` transform to Meltano. It is using the dbt package defined in https://gitlab.com/meltano/dbt-tap-stripe
- Add new command `meltano add model [name_of_model]`
- Add models to the available plugins

### Changes

- Various documentation [installation and tutorial improvements](https://gitlab.com/meltano/meltano/issues/467#note_149858308)
- Added troubleshooting button to help users add context to a pre-filled bug issue

### Fixes

- Fix the API database being mislocated
- Replaced the stale Meltano UI example image in the Carbon Emissions tutorial
- 473: Fix the docker image (meltano/meltano) from failing to expose the API

## 0.15.1 - (2019-03-12)

---

### Fixes

- locks down dependencies for issues with sqlalchemy snowflake connector

## 0.15.0 - (2019-03-11)

---

### New

- Add Salesforce Tutorial to the docs
- Add documentation for the permissions command
- Add tracking for the `meltano ui` command

### Fixes

- Updated analytics to properly recognize SPA route changes as pageview changes

## 0.14.0 - (2019-03-04)

---

### New

- Update stages table style in docs
- Add custom transforms and models tutorial to the docs

### Changes

- Add api/v1 to every route
- Update DbtService to always include the my_meltano_project model when transform runs

### Fixes

- Resolved duplicate display issue of Dashboards and Reports on the Files page
- Removed legacy `carbon.dashboard.m5o` (regression from merge)
- Updated dashboards and reports to use UI-friendly name vs slugified name
- Fix minor clipped display issue of right panel on `/settings/database`
- Fix minor display spacing in left panel of Settings
- Fix dashboard page to properly display a previously active dashboard's updated reports
- Fix pre-selected selections for join aggregates when loading a report
- Fix charts to display multiple aggregates (v1)
- Fix 404 errors when refreshing the frontend
- Fix a regression where the Topics would not be shown in the Files page

## 0.13.0 - (2019-02-25)

---

### New

- Add the `tap-salesforce` transform to Meltano. It is using the dbt package defined in https://gitlab.com/meltano/dbt-tap-salesforce
- Add m5o model and tables for tap-salesforce
- Updated the deep-link icon (for Dashboards/Reports on the Files page)

### Changes

- Polished the RBAC view, making it clearer the feature is experimental.
- Rename "Models" to "Topics"
- Use the current connection's schema when generating queries at run time for Postgres Connections.
- Add support for multiple Aggregates over the same attribute when generating HDA queries.

## 0.12.0 - (2019-02-21)

---

### New

- UI cleanup across routes (Analyze focus) and baseline polish to mitigate "that looks off comments"
- Update installation and contributing docs
- Meltano implement role-based access control - [!368](https://gitlab.com/meltano/meltano/merge_requests/368)
- Add version CLI commands for checking current Meltano version
- Add deep linking to dashboards
- Add deep linking to reports

### Fixes

- Fixed a problem when environment variables where used as default values for the CLI - [!390](https://gitlab.com/meltano/meltano/merge_requests/390)
- Fixed dashboards initial load issue due to legacy (and empty) `carbon.dashboard.m5o` file
- New standardized approach for `.m5o` id generation (will need to remove any dashboard.m5o and report.m5o)

## 0.11.0 - (2019-02-19)

---

### New

- Update installation and contributing docs
- Add support for generating Hyper Dimensional Aggregates (HDA)
- Add internal Meltano classes for representing and managing Designs, Table, Column, Aggregate, Definitions, and Query definitions

### Changes

- Move core functionality out of `api/controllers` to `/core/m5o` (for m5o and m5oc management) and `/core/sql` (for anything related to sql generation)

### Fixes

- Fixed a problem when environment variables where used as default values for the CLI - [!390](https://gitlab.com/meltano/meltano/merge_requests/390)

## 0.10.0 - (2019-02-12)

---

### New

- Add gunicorn support for Meltano UI as a WSGI application - [!377](https://gitlab.com/meltano/meltano/merge_requests/377)
- Meltano will now generate the minimal joins when building SQL queries - [!382](https://gitlab.com/meltano/meltano/merge_requests/382)

### Changes

- Add analytics to authentication page
- Meltano will now use SQLite for the job log. See https://meltano.com/docs/architecture.html#job-logging for more details.
- Removed manual `source .env` step in favor of it running automatically

### Fixes

- Meltano will correctly source the `.env`
- fixed charts to render as previously they were blank
- Fixed Analyze button groupd CSS to align as a single row

### Breaks

- Meltano will now use SQLite for the job log. See https://meltano.com/docs/architecture.html#job-logging for more details.
- URL routing updates ('/model' to '/files', removed currently unused '/extract', '/load', '/transform' and '/project/new')

## 0.9.0 - (2019-02-05)

---

### New

- add ability to save reports
- add ability to update an active report during analysis
- add ability to load reports
- add dashboards page and related add/remove report functionality

### Changes

- Generate default `Meltano UI` connection for the `meltano.db` SQLite DB when a new project is created with `meltano init`
- updated main navigation to Files, Analysis, and Dashboards
- Update the `meltano permissions grant` command to fetch the existing permissions from the Snowflake server and only return sql commands for permissions not already assigned
- Add `--diff` option to the `meltano permissions grant` command to get a full diff with the permissions already assigned and new ones that must be assigned

### Fixes

- Entry model definition correctly defines `region_id`.
- Updated the Fundamentals documentation section regarding reports
- Fixed Files page for empty state of Dashboards and Reports
- Fixed Analyze page's left column to accurately preselect columns and aggregates after loading a report

## 0.8.0 - (2019-01-29)

---

### New

- Add tracking of anonymous `meltano cli` usage stats to Meltano's Google Analytics Account
- Add `project_config.yml` to all meltano projects to store concent for anonymous usage tracking and the project's UUID

### Changes

- Add `--no_usage_stats` option to `meltano init <project_name>` to allow users to opt-out from anonymous usage stats tracking
- Bundled Meltano models are now SQLite compatible.

## 0.7.0 - (2019-01-22)

---

### New

- Added basic authentication support for meltano ui.
- Meltano will now automatically source the .env
- Updated docs with `.m5o` authoring requirements and examples
- add support for timeframes in tables
- add basic analytics to understand usage
- add disabled UI for the lack of timeframes support in sqlite
- update Results vs. SQL UI focus based on a results response or query update respectively

### Changes

- Meltano will now discover components based on `https://meltano.com/discovery.yml`
- sample designs are now packaged with meltano

### Fixes

- Updated mobile menu to work as expected
- Updated tutorial docs with improved CLI commands and fixed the host setting to `localhost`

## 0.6.1 - (2019-01-15)

---

## 0.6.0 - (2019-01-15)

---

### New

- add new command `meltano add transform [name_of_dbt_transformation]`
- add transforms to the available plugins

### Changes

- Auto install missing plugins when `meltano elt` runs
- Terminology updates for simpler understanding

### Fixes

- Edit links on the bottom of doc pages are working now

### Breaks

- Updated docs tutorial bullet regarding inaccurate "Validate" button

## 0.5.0 - (2019-01-09)

---

### New

- ensure `meltano init <project-name>` runs on windows
- settings ui now provides sqlite-specific controls for sqlite dialect
- add `target-sqlite` to available loaders for meltano projects
- add new command `meltano add transformer [name_of_plugin]`
- add transformers (dbt) to the available plugins

### Changes

- extractors and loaders are arguments in the elt command instead of options
- `meltano www` is now `meltano ui`
- remove dbt installation from `meltano init`
- move everything dbt related under `transform/`
- update `meltano elt` to not run transforms by default
- update `meltano elt` to auto generate the job_id (job_id has been converted to an optional argument)

### Fixes

- left joins now work correctly in analyze.
- fixed broken sql toggles in analyze view
- fixed sql output based on sql toggles in analyze view

## 0.4.0 - (2019-01-03)

---

### New

- add Using Superset with Meltano documentation

## 0.3.3 - (2018-12-21)

---

## 0.3.2 - (2018-12-21)

---

## 0.3.1 - (2018-12-21)

---

### Changes

- add default models for 'tap-carbon-intensity'.
- Meltano Analyze is now part of the package.
- removes database dependency from Meltano Analyze and uses .ma files
- update the error message when using Meltano from outside a project - [!238](https://gitlab.com/meltano/meltano/merge_requests/238)

## 0.3.0 - (2018-12-18)

---

### New

- updated Settings view so each database connection can be independently disconnected
- add `meltano select` to manage what is extracted by a tap.

### Changes

- documentation site will utilize a new static site generation tool called VuePress

- meltano.com will be deployed from the meltano repo

### Fixes

- model dropdown now updates when updating database (no longer requires page refresh)
- prevent model duplication that previously occurred after subsequent "Update Database" clicks

## 0.2.2 - (2018-12-11)

---

### Changes

- documentation site will utilize a new static site generation tool called VuePress
- first iteration of joins (working on a small scale)

## 0.2.1 - (2018-12-06)

---

### Fixes

- resolve version conflict for `idna==2.7`
- fix the `discover` command in the docker images
- fix the `add` command in the docker images
- fix module not found for meltano.core.permissions.utils

## 0.2.0 - (2018-12-04)

---

### New

- add `meltano permissions grant` command for generating permission queries for Postgres and Snowflake - [!90](https://gitlab.com/meltano/meltano/merge_requests/90)
- add 'tap-stripe' to the discovery

### Changes

- demo with [carbon intensity](https://gitlab.com/meltano/tap-carbon-intensity), no API keys needed
- .ma file extension WIP as alternative to lkml

### Fixes

- fix order in Meltano Analyze

## 0.1.4 - (2018-11-27)

### Fixes

- add default values for the 'www' command - [!185](https://gitlab.com/meltano/meltano/merge_requests/185)
- add CHANGELOG.md
- fix a problem with autodiscovery on taps - [!180](https://gitlab.com/meltano/meltano/merge_requests/180)

### Changes

- move the 'api' extra package into the default package
- add 'tap-fastly' to the discovery

---

## 0.1.3

### Changes

- remove `setuptools>=40` dependency
- `meltano` CLI is now in the `meltano` package

## 0.1.2

### Fixes

- target output state is now saved asynchronously

## 0.1.1

### Changes

- initial release<|MERGE_RESOLUTION|>--- conflicted
+++ resolved
@@ -23,11 +23,8 @@
 ### New
 
 - [#1592](https://gitlab.com/meltano/meltano/issues/1592) Add MAX and MIN aggregate functions to Meltano Models
-<<<<<<< HEAD
 - [#1552](https://gitlab.com/meltano/meltano/issues/1552) Add "Custom" data source CTA to link to the create custom data source docs
-=======
 - [#1462](https://gitlab.com/meltano/meltano/issues/1462) User will be able to reorder dashboard reports
->>>>>>> b5332220
 
 ### Changes
 
