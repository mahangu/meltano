--- conflicted
+++ resolved
@@ -26,11 +26,8 @@
 
 ### Changes
 
-<<<<<<< HEAD
 - [#1466](https://gitlab.com/meltano/meltano/issues/1466) Filters now have clear language and indiciation that they use AND for chaining
-=======
 - [#1464](https://gitlab.com/meltano/meltano/issues/1464) Remove the "only" option for transforms in Create Pipeline form
->>>>>>> a1a0e882
 
 ### Fixes
 
