--- conflicted
+++ resolved
@@ -4,11 +4,8 @@
 
 import logging
 import time
-<<<<<<< HEAD
 import typing as t
-=======
 from urllib.parse import urlparse
->>>>>>> 52320054
 
 from sqlalchemy import create_engine
 from sqlalchemy.engine import Connection, Engine
@@ -97,11 +94,7 @@
     if database_uri is None:
         raise NullConnectionStringError
 
-<<<<<<< HEAD
-    engine = create_engine(engine_uri, poolclass=NullPool, future=True)
-=======
-    engine = create_engine(database_uri, poolclass=NullPool)
->>>>>>> 52320054
+    engine = create_engine(database_uri, poolclass=NullPool, future=True)
 
     # Connect to the database to ensure it is available.
     connect(
