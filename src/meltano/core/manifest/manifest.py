"""Compile a Meltano manifest."""


from __future__ import annotations

import json
import re
import subprocess
import sys
import typing as t
from collections import defaultdict
from collections.abc import Iterable
from contextlib import suppress
from functools import reduce
from operator import getitem
from pathlib import Path
from tempfile import NamedTemporaryFile

import flatten_dict  # type: ignore
import structlog
import yaml

if sys.version_info >= (3, 10):
    from typing import TypeAlias
else:
    from typing_extensions import TypeAlias

from meltano import __file__ as package_root_path
from meltano.core.manifest.jsonschema import meltano_config_env_locations
from meltano.core.plugin.base import PluginType
from meltano.core.plugin.project_plugin import ProjectPlugin
from meltano.core.plugin.settings_service import PluginSettingsService
from meltano.core.plugin_lock_service import PluginLock
from meltano.core.project import Project
from meltano.core.utils import (
    EnvVarMissingBehavior,
    MergeStrategy,
    deep_merge,
    default_deep_merge_strategies,
    expand_env_vars,
    get_no_color_flag,
)

if sys.version_info >= (3, 8):
    from functools import cached_property
else:
    from cached_property import cached_property

# NOTE: We do not use `Project(...).meltano.canonical` for 3 reasons:
# - It will make it difficult to refactor the rest of the Meltano core to be
#   based on the manifest if the manifest itself depends on the rest of Meltano
#   core.
# - The canonical representation has changes to the file that we don't want,
#   e.g. turning strings into datetime objects.
# - The canonical representation uses Ruamel, which is known to have poor
#   performance in some cases. No need to eat that cost here, since we don't
#   care about comment preservation in the manifest.

logger = structlog.getLogger(__name__)

JSON_LOCATION_PATTERN = re.compile(r"\.|(\[\])")
MANIFEST_SCHEMA_PATH = (
    Path(package_root_path).parent / "schemas" / "meltano.schema.json"
)

Trie: TypeAlias = t.Dict[str, "Trie"]  # type: ignore
PluginsByType: TypeAlias = t.Mapping[str, t.List[t.Mapping[str, t.Any]]]
PluginsByNameByType: TypeAlias = t.Mapping[str, t.Mapping[str, t.Mapping[str, t.Any]]]


# Ruamel doesn't have this problem where YAML tags like timestamps are
# automatically converted to Python objects that aren't JSON-serializable, but
# it's not suitable for use here because it doesn't load the YAML file as plain
# Python data structures like dictionaries and lists. An alternative to using
# `YamlLimitedSafeLoader` would be to load the YAML files with Ruamel, and then
# copying the data out at depth into regular dictionaries and lists.
class YamlLimitedSafeLoader(type):
    """Meta YAML loader that skips the resolution of the specified YAML tags."""

    def __new__(
        cls,
        name,
        bases,
        namespace,
        do_not_resolve: Iterable[str],
    ) -> YamlLimitedSafeLoader:
        """Generate a new instance of this metaclass.

        Args:
            name: The name of the new class.
            bases: The base classes of the new class. The first base class will
                always be `yaml.SafeLoader`. These will come afterwards.
            namespace: The namespace of the new class.
            do_not_resolve: The YAML tags whose resolution should be skipped
                during parsing. They will be left as raw strings.

        Returns:
            The new class object, which is a subclass of `yaml.SafeLoader`
            which skips the resolution of the specified YAML tags.
        """
        do_not_resolve = set(do_not_resolve)
        implicit_resolvers = {
            key: [(tag, regex) for tag, regex in mappings if tag not in do_not_resolve]
            for key, mappings in yaml.SafeLoader.yaml_implicit_resolvers.items()
        }
        return super().__new__(
            cls,
            name,
            tuple({yaml.SafeLoader, *bases}),
            {**namespace, "yaml_implicit_resolvers": implicit_resolvers},
        )


class YamlNoTimestampSafeLoader(
<<<<<<< HEAD
    yaml.SafeLoader,
=======
>>>>>>> 4b772f75
    metaclass=YamlLimitedSafeLoader,
    do_not_resolve={"tag:yaml.org,2002:timestamp"},
):
    """A safe YAML loader that leaves timestamps as strings."""


class Manifest:  # noqa: WPS214
    """A complete unambiguous static representation of a Meltano project."""

    def __init__(self, project: Project, path: Path, check_schema: bool) -> None:
        """Initialize the manifest.

        This class does not write a manifest file. It merely generates the data
        that would go into one.

        The contents of the manifest can be access using the `data` attribute.
        This data is generated when it is first accessed. After that, a cached
        result is used.

        Args:
            project: The Meltano project which this manifest describes.
            path: The path the Manifest will be saved to - only used for
                jsonschema validation failure error messages.
            check_schema: Whether the project files and generated manifest
                files should be validated against the Meltano schema.
        """
        self.project = project
        self._project_root_str = str(self.project.root.resolve())
        self._meltano_file = self.project.meltanofile.read_text()
        self.path = path
        self.check_schema = check_schema
        with open(MANIFEST_SCHEMA_PATH) as manifest_schema_file:
            manifest_schema = json.load(manifest_schema_file)
        self._env_locations = meltano_config_env_locations(manifest_schema)

    @staticmethod
    def _validate_against_manifest_schema(
        instance_name: str,
        instance_path: Path,
        instance_data: dict[str, t.Any],
    ) -> None:
        with NamedTemporaryFile(suffix=".json") as schema_instance_file:
            schema_instance_file.write(json.dumps(instance_data).encode())
            schema_instance_file.flush()
            proc = subprocess.run(
                (
                    "check-jsonschema",
                    "--color",
                    "never" if get_no_color_flag() else "always",
                    "--schemafile",
                    str(MANIFEST_SCHEMA_PATH),
                    schema_instance_file.name,
                ),
                text=True,
                stdout=subprocess.PIPE,
                stderr=subprocess.STDOUT,
            )
            if proc.returncode:
                jsonschema_checker_message = proc.stdout.strip().replace(
                    schema_instance_file.name,
                    str(instance_path),
                )
                logger.warning(
                    f"Failed to validate {instance_name} against Meltano manifest "
                    f"schema ({MANIFEST_SCHEMA_PATH}):\n{jsonschema_checker_message}",
                )

    @cached_property
    def _project_files(self) -> dict[str, t.Any]:
        project_files = flatten_dict.unflatten(
            deep_merge(
                yaml.load(self._meltano_file, YamlNoTimestampSafeLoader),  # noqa: S506
                *(
                    yaml.load(x.read_text(), YamlNoTimestampSafeLoader)  # noqa: S506
                    for x in self.project.project_files.include_paths
                ),
            ),
            "dot",
        )
        if self.check_schema:
            self._validate_against_manifest_schema(
                "project files",
                self.project.meltanofile,
                project_files,
            )
        return project_files

    def _merge_plugin_lockfiles(
        self,
        plugins: dict[PluginType, list[ProjectPlugin]],
        manifest: dict[str, t.Any],
    ) -> None:
        locked_plugins = t.cast(
            t.Dict[str, t.List[t.Mapping[str, t.Any]]],
            {
                plugin_type.value: [
                    PluginLock(self.project, plugin).load(create=True, loader=json.load)
                    for plugin in plugins
                ]
                for (plugin_type, plugins) in plugins.items()
            },
        )

        # Merge the locked plugins with the root-level plugins from `meltano.yml`:
        manifest["plugins"] = deep_merge(  # noqa: WPS204
            _plugins_by_name_by_type(manifest["plugins"]),
            _plugins_by_name_by_type(locked_plugins),
        )

    def sanitize_env_vars(self, env: t.Mapping[str, str]) -> dict[str, str]:
        """Sanitize environment variables.

        Sanitization is perfomed by:
        - Replacing the project root as an absolute path in values with
            '${MELTANO_PROJECT_ROOT}'

        Args:
            env: A mapping of environment variables.

        Returns:
            The given environment variables with some removed or edited as
            necessary.
        """
        return {
            k: v.replace(self._project_root_str, "${MELTANO_PROJECT_ROOT}")
            for k, v in env.items()
        }

    def env_aware_merge_mappings(
        self,
        data: t.MutableMapping[str, t.Any],
        key: str,
        value: t.Any,
        _: tuple[t.Any, ...] | None = None,
    ) -> None:
        """Merge behavior for `deep_merge` that expands env vars when the key is "env".

        Args:
            data: The dictionary being merged into.
            key: The key for the dictionary being merged into.
            value: The value being merged into the dictionary.
            _: Merge strategies - unused argument.

        Returns:
            `NotImplemented` if the key is not "env"; `None` otherwise.
        """
        if key != "env":
            return NotImplemented  # type: ignore
        data[key] = self.sanitize_env_vars(
            {
                **expand_env_vars(
                    data[key],
                    value,
                    if_missing=EnvVarMissingBehavior.ignore,
                ),
                **expand_env_vars(
                    value,
                    data[key],
                    if_missing=EnvVarMissingBehavior.ignore,
                ),
            },
        )

    def _merge_env_vars(
        self,
        plugins: dict[PluginType, list[ProjectPlugin]],
        manifest: dict[str, t.Any],
    ) -> None:
        # Merge env vars derived from project settings:
        self.env_aware_merge_mappings(manifest, "env", self.project.settings.as_env())

        # Ensure the environment-level plugin config is mergable:
        environment = next(iter(manifest["environments"]))
        environment_plugins = environment.setdefault("config", {}).setdefault(
            "plugins",
            {},
        )
        environment["config"]["plugins"] = _plugins_by_name_by_type(environment_plugins)

        merge_strategies = (
            MergeStrategy(dict, self.env_aware_merge_mappings),
            *default_deep_merge_strategies,
        )

        # Env precedence hierarchy:
        # - environment plugin env  # highest
        # - root plugin env
        # - environment env
        # - root env                # Manifest only cares about this level and higher
        # - schedule env
        # - job env
        # - .env file
        # - terminal env            # lowest

        # NOTE: The schedule, job, .env, and terminal env are all injected into
        #       `os.environ`. Meltano should only ever read the schedule and
        #       job env fields within `meltano.yml` or a manifest file in order
        #       to inject it into `os.environ`.

        environment = next(iter(manifest["environments"]))

        # Merge 'environment level plugin env' into 'root level plugin env':
        manifest["plugins"] = deep_merge(
            manifest["plugins"],
            environment.get("config", {}).get("plugins", {}),
            strategies=merge_strategies,
        )

        # Merge env vars derived from plugin settings:
        for plugin_type in plugins:
            for plugin in plugins[plugin_type]:
                self.env_aware_merge_mappings(
                    manifest["plugins"][plugin_type][plugin.name],
                    "env",
                    PluginSettingsService(project=self.project, plugin=plugin).as_env(),
                )

        # Merge 'environment level env' into 'root level env':
        self.env_aware_merge_mappings(manifest, "env", environment["env"])

    @cached_property
    def data(self) -> dict[str, t.Any]:
        """Generate the manifest data.

        The data is generated when this property is first accessed, then cached
        in the instance for fast subsequent accesses. This cached result is
        mutable, because Python lacks a `frozendict` class in its standard
        library. Please do not alter it in-place.

        Returns:
            The manifest data.
        """
        # The manifest begins as the project files, i.e. `meltano.yml` + included files
        manifest = self._project_files

        # Remove all environments other than the one this manifest is for:
        if self.project.environment is None:
            # We use a mock environment here because the rest of the code
            # expects there to be exactly one environment. It is omitted from
            # the final output, and during processing it only affects things if
            # it has content, which this mock does not.
            manifest["environments"] = [{"name": "mock"}]  # noqa: WPS204
        else:
            manifest["environments"] = [
                x
                for x in manifest["environments"]
                if x["name"] == self.project.environment.name
            ]

        apply_scaffold(manifest, self._env_locations)

        plugins = self.project.plugins.plugins_by_type()

        # Remove the 'mappings' category of plugins, since those are created
        # dynamically at run-time, and shouldn't be represented directly in
        # `meltano.yml` or in manifest files. For more details, refer to:
        # https://gitlab.com/meltano/meltano/-/merge_requests/2481#note_832478775
        with suppress(KeyError):
            del plugins["mappings"]

        # NOTE: `self._merge_plugin_lockfiles` restructures the plugins into a
        #       map from plugin types to maps of plugin IDs to their values.
        #       This structure is easier to work with, but is reset to the
        #       proper structure below, before the manifest is returned.
        self._merge_plugin_lockfiles(plugins, manifest)

        self._merge_env_vars(plugins, manifest)

        # Make each plugin type a list again:
        manifest["plugins"] = {
            plugin_type: list(plugins.values())
            for plugin_type, plugins in manifest["plugins"].items()
        }

        # XXX: Meltano shouldn't manipulate annotations, yet here we do
        # because the alternative is to completely lose the environment-level
        # annotations.
        environment = next(iter(manifest["environments"]))
        if "annotations" in environment:
            manifest["annotations"] = deep_merge(
                manifest.get("annotations", {}),
                environment["annotations"],
            )

        # Everything from the selected environment has been merged into the
        # higher levels, so it can be deleted to avoid any ambiguity about
        # which fields within the manifest should be read.
        with suppress(KeyError):
            del manifest["environments"]

        # The include paths have already been resolved, and so are removed to
        # avoid ambiguity. If this information is of interest, it cloud be
        # re-added into an annotation.
        with suppress(KeyError):
            del manifest["include_paths"]

        if self.check_schema:
            self._validate_against_manifest_schema(
                "newly compiled manifest",
                self.path,
                manifest,
            )

        return manifest


def _plugins_by_name_by_type(
    plugins_by_type: PluginsByType,
) -> PluginsByNameByType:
    return {
        plugin_type: {plugin["name"]: plugin for plugin in plugins}
        for plugin_type, plugins in plugins_by_type.items()
    }


def _locations_trie(paths: Iterable[Iterable[str]]) -> Trie:
    def defaultdict_defaultdict():
        return defaultdict(defaultdict_defaultdict)

    root = defaultdict_defaultdict()
    for path in paths:
        reduce(getitem, path, root)
    return json.loads(json.dumps(root))


def _apply_scaffold(
    trie: Trie,
    manifest_component: dict[str, t.Any] | list[t.Any],
) -> None:
    for key, sub_trie in trie.items():
        if key == "[]":
            if not isinstance(manifest_component, list):
                raise TypeError(
                    "Expected list during manifest scaffolding, "
                    f"got {type(manifest_component)}",
                )
            for element in manifest_component:
                _apply_scaffold(sub_trie, element)
        elif isinstance(manifest_component, dict):
            _apply_scaffold(
                sub_trie,
                manifest_component.setdefault(key, [] if "[]" in sub_trie else {}),
            )
        else:
            raise TypeError(
                "Expected dict during manifest scaffolding, "
                f"got {type(manifest_component)}",
            )


def apply_scaffold(manifest: dict[str, t.Any], locations: Iterable[str]) -> None:
    """Update the provided manifest dict with dicts/lists at the provided locations.

    Args:
        manifest: The manifest dictionary to update in-place.
        locations: The locations (as jq filters) which will be added to the the
            manifest as necessary.
    """
    _apply_scaffold(
        _locations_trie(
            (x for x in JSON_LOCATION_PATTERN.split(location) if x)
            for location in locations
        ),
        manifest,
    )<|MERGE_RESOLUTION|>--- conflicted
+++ resolved
@@ -112,10 +112,7 @@
 
 
 class YamlNoTimestampSafeLoader(
-<<<<<<< HEAD
     yaml.SafeLoader,
-=======
->>>>>>> 4b772f75
     metaclass=YamlLimitedSafeLoader,
     do_not_resolve={"tag:yaml.org,2002:timestamp"},
 ):
