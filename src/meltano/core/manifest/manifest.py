--- conflicted
+++ resolved
@@ -184,14 +184,10 @@
     def _project_files(self) -> dict[str, t.Any]:
         project_files = flatten_dict.unflatten(
             deep_merge(
-<<<<<<< HEAD
-                yaml.load(self._meltano_file, YamlNoTimestampSafeLoader),  # noqa: S506
-=======
                 yaml.load(  # noqa: S506
                     self._meltano_file,
                     t.cast(t.Type[yaml.SafeLoader], YamlNoTimestampSafeLoader),
                 ),
->>>>>>> a0151ac4
                 *(
                     yaml.load(  # noqa: S506
                         x.read_text(),
