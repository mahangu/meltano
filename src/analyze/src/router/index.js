--- conflicted
+++ resolved
@@ -14,14 +14,9 @@
 import Designs from '@/views/Designs';
 import Dashboards from '@/views/Dashboards';
 import NotFound from '@/views/NotFound';
-<<<<<<< HEAD
-import Repo from '@/views/Repo';
-import Transformations from '@/views/Transformations';
-import Airflow from '@/components/Airflow';
-=======
 import Pipelines from '@/views/Pipelines';
 import Repo from '@/views/Repo';
->>>>>>> ca7db9b9
+import Airflow from '@/components/Airflow';
 
 Vue.use(Router);
 
@@ -35,29 +30,12 @@
     },
     {
       path: '/',
-<<<<<<< HEAD
-      redirect: '/setup',
-    },
-    {
-      path: '/transformations/',
-      name: 'transformations',
-      component: Transformations,
-    },
-    {
-      path: '/orchestration/',
-      name: 'orchestration',
-      component: Airflow,
-=======
       redirect: '/pipelines',
->>>>>>> ca7db9b9
     },
     {
       path: '/pipelines/',
       redirect: '/pipelines/extractors/',
       name: 'dataSetup',
-<<<<<<< HEAD
-      component: DataSetup,
-=======
       component: Pipelines,
       children: [
         {
@@ -124,12 +102,16 @@
           },
         },
         {
-          path: 'orchestration',
-          name: 'orchestration',
+          path: 'schedule',
+          name: 'schedule',
           component: RunSummary,
         },
       ],
->>>>>>> ca7db9b9
+    },
+    {
+      path: '/orchestration/',
+      name: 'orchestration',
+      component: Airflow,
     },
     {
       path: '/files/',
