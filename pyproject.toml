--- conflicted
+++ resolved
@@ -87,14 +87,9 @@
 python-gitlab = "^3.14.0"
 python-ulid = "^1.1.0"
 pyyaml = "^6.0.0"
-<<<<<<< HEAD
 questionary = "^1.10.0"
 requests = "^2.28.0"
-rich = "^12.5.1"
-=======
-requests = "^2.23.0"
 rich = "^13.3.3"
->>>>>>> 0fac66fd
 "ruamel.yaml" = "^0.17.21"
 smart-open = {version = "^6.2.0"}
 smtpapi = "^0.4.1"
