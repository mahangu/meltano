from __future__ import annotations

from collections import Counter

import click
import mock
import pytest
from requests import HTTPError, Response
from requests.adapters import BaseAdapter

from meltano.cli import cli
from meltano.cli.hub import hub
from meltano.core.hub.client import HubConnectionError, HubPluginVariantNotFoundError
from meltano.core.plugin.base import PluginType, Variant
from meltano.core.plugin.error import PluginNotFoundError
from meltano.core.project import Project


class TestMeltanoHubService:
    def test_find_definition_specified_variant(
        self,
        project: Project,
        hub_request_counter: Counter,
    ):
        definition = project.hub_service.find_definition(
            PluginType.EXTRACTORS,
            "tap-mock",
            variant_name="meltano",
        )
        assert definition.name == "tap-mock"
        assert definition.variants[0].name == "meltano"

        assert hub_request_counter["/extractors/index"] == 1
        assert hub_request_counter["/extractors/tap-mock--meltano"] == 1

    def test_find_definition_default_variant(
        self,
        project: Project,
        hub_request_counter: Counter,
    ):
        definition = project.hub_service.find_definition(
            PluginType.EXTRACTORS,
            "tap-mock",
        )
        assert definition.name == "tap-mock"
        assert definition.variants[0].name == "meltano"

        assert hub_request_counter["/extractors/index"] == 1
        assert hub_request_counter["/extractors/tap-mock--meltano"] == 1

    def test_find_definition_original_variant(
        self,
        project: Project,
        hub_request_counter: Counter,
    ):
        definition = project.hub_service.find_definition(
            PluginType.EXTRACTORS,
            "tap-mock",
            variant_name=Variant.ORIGINAL_NAME,
        )
        assert definition.name == "tap-mock"
        assert definition.variants[0].name == "meltano"

        assert hub_request_counter["/extractors/index"] == 1
        assert hub_request_counter["/extractors/tap-mock--meltano"] == 1

    def test_definition_not_found(
        self,
        project: Project,
        hub_request_counter: Counter,
    ):
        with pytest.raises(PluginNotFoundError):
            project.hub_service.find_definition(PluginType.EXTRACTORS, "tap-not-found")

        assert hub_request_counter["/extractors/index"] == 1
        assert len(hub_request_counter) == 1

    def test_variant_not_found(
        self,
        project: Project,
        hub_request_counter: Counter,
    ):
        with pytest.raises(HubPluginVariantNotFoundError):
            project.hub_service.find_definition(
                PluginType.EXTRACTORS,
                "tap-mock",
                "not-found",
            )

        assert hub_request_counter["/extractors/index"] == 1
        assert len(hub_request_counter) == 1

    def test_get_plugins_of_type(
        self,
        project: Project,
        hub_request_counter: Counter,
    ):
        extractors = project.hub_service.get_plugins_of_type(PluginType.EXTRACTORS)
<<<<<<< HEAD
        assert len(extractors) == 8
=======
        assert len(extractors) == 36  # noqa: WPS432
>>>>>>> 775aff04
        assert len(extractors["tap-mock"].variants) == 2
        assert extractors["tap-mock"].variant_labels == [
            "meltano (default)",
            "singer-io",
        ]
        assert hub_request_counter["/extractors/index"] == 1

    def test_hub_auth(self, project):
        project.settings.set("hub_url_auth", "Bearer s3cr3t")
        assert project.hub_service.session.headers["Authorization"] == "Bearer s3cr3t"

    def test_server_error(self, project: Project):
        with pytest.raises(
            HubConnectionError,
            match="Could not connect to Meltano Hub. 500 Server Error",
        ) as exc_info:
            project.hub_service.find_definition(
                PluginType.EXTRACTORS,
                "this-returns-500",
            )

        assert isinstance(exc_info.value.__cause__, HTTPError)
        assert isinstance(exc_info.value.__cause__.response, Response)
        assert exc_info.value.__cause__.response.status_code == 500
        assert exc_info.value.__cause__.response.json() == {"error": "Server error"}
        assert exc_info.value.__cause__.response.url == (
            "https://hub.meltano.com/meltano/api/v1/plugins/extractors"
            "/this-returns-500--original"
        )

    def test_request_headers(self, project: Project):
        with mock.patch("click.get_current_context") as get_context:
            get_context.return_value = click.Context(
                hub,
                info_name="hub",
                parent=click.Context(cli, info_name="meltano"),
            )
            request = project.hub_service._build_request("GET", "https://example.com")
            assert request.headers["X-Meltano-Command"] == "meltano hub"

        with mock.patch("click.get_current_context") as get_context:
            get_context.return_value = None
            request = project.hub_service._build_request("GET", "https://example.com")
            assert "X-Meltano-Command" not in request.headers

    def test_custom_ca(self, project, monkeypatch):
        send_kwargs = {}

        class _Adapter(BaseAdapter):
            def send(
                self,
                request,  # noqa: ARG002
                **kwargs,
            ):
                nonlocal send_kwargs
                send_kwargs = kwargs

                response = Response()
                response._content = b'{"name": "tap-mock", "namespace": "tap_mock"}'
                response.status_code = 200
                return response

        mock_url = "hub://meltano"
        hub = project.hub_service
        hub.session.mount(mock_url, _Adapter())

        monkeypatch.setenv("REQUESTS_CA_BUNDLE", "/path/to/ca.pem")
        hub._get(mock_url)
        assert send_kwargs["verify"] == "/path/to/ca.pem"

    def test_custom_proxy(self, project, monkeypatch):
        send_kwargs = {}

        class _Adapter(BaseAdapter):
            def send(
                self,
                request,  # noqa: ARG002
                **kwargs,
            ):
                nonlocal send_kwargs
                send_kwargs = kwargs

                response = Response()
                response._content = b'{"name": "tap-mock", "namespace": "tap_mock"}'
                response.status_code = 200
                return response

        mock_url = "hub://meltano"
        hub = project.hub_service
        hub.session.mount(mock_url, _Adapter())

        monkeypatch.setenv("HTTPS_PROXY", "https://www.example.com:3128/")
        hub._get(mock_url)
        assert send_kwargs["proxies"] == {"https": "https://www.example.com:3128/"}<|MERGE_RESOLUTION|>--- conflicted
+++ resolved
@@ -96,11 +96,7 @@
         hub_request_counter: Counter,
     ):
         extractors = project.hub_service.get_plugins_of_type(PluginType.EXTRACTORS)
-<<<<<<< HEAD
-        assert len(extractors) == 8
-=======
-        assert len(extractors) == 36  # noqa: WPS432
->>>>>>> 775aff04
+        assert len(extractors) == 9
         assert len(extractors["tap-mock"].variants) == 2
         assert extractors["tap-mock"].variant_labels == [
             "meltano (default)",
